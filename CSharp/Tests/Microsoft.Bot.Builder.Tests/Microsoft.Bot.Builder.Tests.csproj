﻿<?xml version="1.0" encoding="utf-8"?>
<Project ToolsVersion="14.0" DefaultTargets="Build" xmlns="http://schemas.microsoft.com/developer/msbuild/2003">
  <Import Project="..\..\packages\Microsoft.Net.Compilers.1.2.1\build\Microsoft.Net.Compilers.props" Condition="Exists('..\..\packages\Microsoft.Net.Compilers.1.2.1\build\Microsoft.Net.Compilers.props')" />
  <PropertyGroup>
    <Configuration Condition=" '$(Configuration)' == '' ">Debug</Configuration>
    <Platform Condition=" '$(Platform)' == '' ">AnyCPU</Platform>
    <ProjectGuid>{508661A7-F47A-4D60-8ED6-69E378ED0E74}</ProjectGuid>
    <OutputType>Library</OutputType>
    <AppDesignerFolder>Properties</AppDesignerFolder>
    <RootNamespace>Microsoft.Bot.Builder.Tests</RootNamespace>
    <AssemblyName>Microsoft.Bot.Builder.Tests</AssemblyName>
    <TargetFrameworkVersion>v4.6</TargetFrameworkVersion>
    <FileAlignment>512</FileAlignment>
    <ProjectTypeGuids>{3AC096D0-A1C2-E12C-1390-A8335801FDAB};{FAE04EC0-301F-11D3-BF4B-00C04F79EFBC}</ProjectTypeGuids>
    <VisualStudioVersion Condition="'$(VisualStudioVersion)' == ''">10.0</VisualStudioVersion>
    <VSToolsPath Condition="'$(VSToolsPath)' == ''">$(MSBuildExtensionsPath32)\Microsoft\VisualStudio\v$(VisualStudioVersion)</VSToolsPath>
    <ReferencePath>$(ProgramFiles)\Common Files\microsoft shared\VSTT\$(VisualStudioVersion)\UITestExtensionPackages</ReferencePath>
    <IsCodedUITest>False</IsCodedUITest>
    <TestProjectType>UnitTest</TestProjectType>
    <NuGetPackageImportStamp>
    </NuGetPackageImportStamp>
    <TargetFrameworkProfile />
  </PropertyGroup>
  <PropertyGroup Condition=" '$(Configuration)|$(Platform)' == 'Debug|AnyCPU' ">
    <DebugSymbols>true</DebugSymbols>
    <DebugType>full</DebugType>
    <Optimize>false</Optimize>
    <OutputPath>bin\Debug\</OutputPath>
    <DefineConstants>DEBUG;TRACE</DefineConstants>
    <ErrorReport>prompt</ErrorReport>
    <WarningLevel>4</WarningLevel>
    <NoWarn>CS1998</NoWarn>
  </PropertyGroup>
  <PropertyGroup Condition=" '$(Configuration)|$(Platform)' == 'Release|AnyCPU' ">
    <DebugType>pdbonly</DebugType>
    <Optimize>true</Optimize>
    <OutputPath>bin\Release\</OutputPath>
    <DefineConstants>TRACE</DefineConstants>
    <ErrorReport>prompt</ErrorReport>
    <WarningLevel>4</WarningLevel>
    <NoWarn>CS1998</NoWarn>
  </PropertyGroup>
  <ItemGroup>
    <Reference Include="Autofac, Version=3.5.0.0, Culture=neutral, PublicKeyToken=17863af14b0044da, processorArchitecture=MSIL">
      <HintPath>..\..\packages\Autofac.3.5.2\lib\net40\Autofac.dll</HintPath>
      <Private>True</Private>
    </Reference>
    <Reference Include="Microsoft.CSharp" />
    <Reference Include="Microsoft.Rest.ClientRuntime, Version=2.0.0.0, Culture=neutral, PublicKeyToken=31bf3856ad364e35, processorArchitecture=MSIL">
      <HintPath>..\..\packages\Microsoft.Rest.ClientRuntime.2.3.2\lib\net45\Microsoft.Rest.ClientRuntime.dll</HintPath>
      <Private>True</Private>
    </Reference>
    <Reference Include="Microsoft.WindowsAzure.Configuration, Version=3.0.0.0, Culture=neutral, PublicKeyToken=31bf3856ad364e35, processorArchitecture=MSIL">
      <HintPath>..\..\packages\Microsoft.WindowsAzure.ConfigurationManager.3.2.1\lib\net40\Microsoft.WindowsAzure.Configuration.dll</HintPath>
      <Private>True</Private>
    </Reference>
    <Reference Include="Moq, Version=4.2.1510.2205, Culture=neutral, PublicKeyToken=69f491c39445e920, processorArchitecture=MSIL">
      <HintPath>..\..\packages\Moq.4.2.1510.2205\lib\net40\Moq.dll</HintPath>
      <Private>True</Private>
    </Reference>
    <Reference Include="Newtonsoft.Json, Version=8.0.0.0, Culture=neutral, PublicKeyToken=30ad4fe6b2a6aeed, processorArchitecture=MSIL">
      <HintPath>..\..\packages\Newtonsoft.Json.8.0.3\lib\net45\Newtonsoft.Json.dll</HintPath>
      <Private>True</Private>
    </Reference>
    <Reference Include="System" />
    <Reference Include="System.Data" />
    <Reference Include="System.Net" />
    <Reference Include="System.Net.Http" />
    <Reference Include="System.Net.Http.Formatting, Version=5.2.3.0, Culture=neutral, PublicKeyToken=31bf3856ad364e35, processorArchitecture=MSIL">
      <HintPath>..\..\packages\Microsoft.AspNet.WebApi.Client.5.2.3\lib\net45\System.Net.Http.Formatting.dll</HintPath>
      <Private>True</Private>
    </Reference>
    <Reference Include="System.Net.Http.WebRequest" />
    <Reference Include="System.Runtime.Serialization" />
    <Reference Include="System.Web" />
    <Reference Include="System.Web.Http, Version=5.2.3.0, Culture=neutral, PublicKeyToken=31bf3856ad364e35, processorArchitecture=MSIL">
      <HintPath>..\..\packages\Microsoft.AspNet.WebApi.Core.5.2.3\lib\net45\System.Web.Http.dll</HintPath>
      <Private>True</Private>
    </Reference>
    <Reference Include="System.Xml" />
  </ItemGroup>
  <Choose>
    <When Condition="('$(VisualStudioVersion)' == '10.0' or '$(VisualStudioVersion)' == '') and '$(TargetFrameworkVersion)' == 'v3.5'">
      <ItemGroup>
        <Reference Include="Microsoft.VisualStudio.QualityTools.UnitTestFramework, Version=10.1.0.0, Culture=neutral, PublicKeyToken=b03f5f7f11d50a3a, processorArchitecture=MSIL" />
      </ItemGroup>
    </When>
    <Otherwise>
      <ItemGroup>
        <Reference Include="Microsoft.VisualStudio.QualityTools.UnitTestFramework" />
      </ItemGroup>
    </Otherwise>
  </Choose>
  <ItemGroup>
    <Compile Include="BotDataTests.cs" />
    <Compile Include="ChainTests.cs" />
    <Compile Include="DialogTaskManagerTests.cs" />
    <Compile Include="DialogTaskTests.cs" />
    <Compile Include="DialogTestBase.cs" />
    <Compile Include="ResolverTests.cs" />
    <Compile Include="DispatchDialogTests .cs" />
    <Compile Include="ExceptionTests.cs" />
    <Compile Include="FiberTests.cs" />
    <Compile Include="FormTests.cs" />
    <Compile Include="LuisResolutionTests.cs" />
    <Compile Include="LuisTests.cs" />
    <Compile Include="LocalizationTests.cs" />
    <Compile Include="PromptTests.cs" />
    <Compile Include="Properties\AssemblyInfo.cs" />
    <Compile Include="ConversationTest.cs" />
<<<<<<< HEAD
    <Compile Include="ScorableTests.cs" />
=======
    <Compile Include="DataStoreTests.cs" />
>>>>>>> b8d15965
    <Compile Include="UrlTokenTests.cs" />
    <Compile Include="RangeTests.cs" />
    <Compile Include="ScopeTests.cs" />
    <Compile Include="ScorableDialogTests.cs" />
    <Compile Include="Script.cs" />
    <Compile Include="DispatchTestsBase.cs" />
  </ItemGroup>
  <ItemGroup>
    <ProjectReference Include="..\..\Library\Microsoft.Bot.Builder.csproj">
      <Project>{cdfec7d6-847e-4c13-956b-0a960ae3eb60}</Project>
      <Name>Microsoft.Bot.Builder</Name>
    </ProjectReference>
    <ProjectReference Include="..\..\Library\Microsoft.Bot.Connector\Microsoft.Bot.Connector.csproj">
      <Project>{df397efc-91db-4911-9971-c509926fc288}</Project>
      <Name>Microsoft.Bot.Connector</Name>
    </ProjectReference>
    <ProjectReference Include="..\..\Library\Microsoft.Bot.Builder.FormFlow.Json\Microsoft.Bot.Builder.FormFlow.Json.csproj">
      <Project>{8674f271-4437-4178-b4e2-15f91b322e5d}</Project>
      <Name>Microsoft.Bot.Builder.FormFlow.Json</Name>
    </ProjectReference>
    <ProjectReference Include="..\..\Samples\AnnotatedSandwichBot\Microsoft.Bot.Sample.AnnotatedSandwichBot.csproj">
      <Project>{2e4d097f-8e3d-4223-9b39-1b29ea5e5e75}</Project>
      <Name>Microsoft.Bot.Sample.AnnotatedSandwichBot</Name>
    </ProjectReference>
    <ProjectReference Include="..\FormTest\FormTest.csproj">
      <Project>{77bd8c61-fb06-4bf7-a346-d2c87284390a}</Project>
      <Name>FormTest</Name>
    </ProjectReference>
  </ItemGroup>
  <ItemGroup>
    <None Include="app.config">
      <SubType>Designer</SubType>
    </None>
    <None Include="packages.config">
      <SubType>Designer</SubType>
    </None>
  </ItemGroup>
  <Choose>
    <When Condition="'$(VisualStudioVersion)' == '10.0' And '$(IsCodedUITest)' == 'True'">
      <ItemGroup>
        <Reference Include="Microsoft.VisualStudio.QualityTools.CodedUITestFramework, Version=10.0.0.0, Culture=neutral, PublicKeyToken=b03f5f7f11d50a3a, processorArchitecture=MSIL">
          <Private>False</Private>
        </Reference>
        <Reference Include="Microsoft.VisualStudio.TestTools.UITest.Common, Version=10.0.0.0, Culture=neutral, PublicKeyToken=b03f5f7f11d50a3a, processorArchitecture=MSIL">
          <Private>False</Private>
        </Reference>
        <Reference Include="Microsoft.VisualStudio.TestTools.UITest.Extension, Version=10.0.0.0, Culture=neutral, PublicKeyToken=b03f5f7f11d50a3a, processorArchitecture=MSIL">
          <Private>False</Private>
        </Reference>
        <Reference Include="Microsoft.VisualStudio.TestTools.UITesting, Version=10.0.0.0, Culture=neutral, PublicKeyToken=b03f5f7f11d50a3a, processorArchitecture=MSIL">
          <Private>False</Private>
        </Reference>
      </ItemGroup>
    </When>
  </Choose>
  <Import Project="$(VSToolsPath)\TeamTest\Microsoft.TestTools.targets" Condition="Exists('$(VSToolsPath)\TeamTest\Microsoft.TestTools.targets')" />
  <Import Project="$(MSBuildToolsPath)\Microsoft.CSharp.targets" />
  <Target Name="EnsureNuGetPackageBuildImports" BeforeTargets="PrepareForBuild">
    <PropertyGroup>
      <ErrorText>This project references NuGet package(s) that are missing on this computer. Use NuGet Package Restore to download them.  For more information, see http://go.microsoft.com/fwlink/?LinkID=322105. The missing file is {0}.</ErrorText>
    </PropertyGroup>
    <Error Condition="!Exists('..\..\packages\Microsoft.Net.Compilers.1.2.1\build\Microsoft.Net.Compilers.props')" Text="$([System.String]::Format('$(ErrorText)', '..\..\packages\Microsoft.Net.Compilers.1.2.1\build\Microsoft.Net.Compilers.props'))" />
  </Target>
  <!-- To modify your build process, add your task inside one of the targets below and uncomment it. 
       Other similar extension points exist, see Microsoft.Common.targets.
  <Target Name="BeforeBuild">
  </Target>
  <Target Name="AfterBuild">
  </Target>
  -->
</Project><|MERGE_RESOLUTION|>--- conflicted
+++ resolved
@@ -1,186 +1,183 @@
-﻿<?xml version="1.0" encoding="utf-8"?>
-<Project ToolsVersion="14.0" DefaultTargets="Build" xmlns="http://schemas.microsoft.com/developer/msbuild/2003">
-  <Import Project="..\..\packages\Microsoft.Net.Compilers.1.2.1\build\Microsoft.Net.Compilers.props" Condition="Exists('..\..\packages\Microsoft.Net.Compilers.1.2.1\build\Microsoft.Net.Compilers.props')" />
-  <PropertyGroup>
-    <Configuration Condition=" '$(Configuration)' == '' ">Debug</Configuration>
-    <Platform Condition=" '$(Platform)' == '' ">AnyCPU</Platform>
-    <ProjectGuid>{508661A7-F47A-4D60-8ED6-69E378ED0E74}</ProjectGuid>
-    <OutputType>Library</OutputType>
-    <AppDesignerFolder>Properties</AppDesignerFolder>
-    <RootNamespace>Microsoft.Bot.Builder.Tests</RootNamespace>
-    <AssemblyName>Microsoft.Bot.Builder.Tests</AssemblyName>
-    <TargetFrameworkVersion>v4.6</TargetFrameworkVersion>
-    <FileAlignment>512</FileAlignment>
-    <ProjectTypeGuids>{3AC096D0-A1C2-E12C-1390-A8335801FDAB};{FAE04EC0-301F-11D3-BF4B-00C04F79EFBC}</ProjectTypeGuids>
-    <VisualStudioVersion Condition="'$(VisualStudioVersion)' == ''">10.0</VisualStudioVersion>
-    <VSToolsPath Condition="'$(VSToolsPath)' == ''">$(MSBuildExtensionsPath32)\Microsoft\VisualStudio\v$(VisualStudioVersion)</VSToolsPath>
-    <ReferencePath>$(ProgramFiles)\Common Files\microsoft shared\VSTT\$(VisualStudioVersion)\UITestExtensionPackages</ReferencePath>
-    <IsCodedUITest>False</IsCodedUITest>
-    <TestProjectType>UnitTest</TestProjectType>
-    <NuGetPackageImportStamp>
-    </NuGetPackageImportStamp>
-    <TargetFrameworkProfile />
-  </PropertyGroup>
-  <PropertyGroup Condition=" '$(Configuration)|$(Platform)' == 'Debug|AnyCPU' ">
-    <DebugSymbols>true</DebugSymbols>
-    <DebugType>full</DebugType>
-    <Optimize>false</Optimize>
-    <OutputPath>bin\Debug\</OutputPath>
-    <DefineConstants>DEBUG;TRACE</DefineConstants>
-    <ErrorReport>prompt</ErrorReport>
-    <WarningLevel>4</WarningLevel>
-    <NoWarn>CS1998</NoWarn>
-  </PropertyGroup>
-  <PropertyGroup Condition=" '$(Configuration)|$(Platform)' == 'Release|AnyCPU' ">
-    <DebugType>pdbonly</DebugType>
-    <Optimize>true</Optimize>
-    <OutputPath>bin\Release\</OutputPath>
-    <DefineConstants>TRACE</DefineConstants>
-    <ErrorReport>prompt</ErrorReport>
-    <WarningLevel>4</WarningLevel>
-    <NoWarn>CS1998</NoWarn>
-  </PropertyGroup>
-  <ItemGroup>
-    <Reference Include="Autofac, Version=3.5.0.0, Culture=neutral, PublicKeyToken=17863af14b0044da, processorArchitecture=MSIL">
-      <HintPath>..\..\packages\Autofac.3.5.2\lib\net40\Autofac.dll</HintPath>
-      <Private>True</Private>
-    </Reference>
-    <Reference Include="Microsoft.CSharp" />
-    <Reference Include="Microsoft.Rest.ClientRuntime, Version=2.0.0.0, Culture=neutral, PublicKeyToken=31bf3856ad364e35, processorArchitecture=MSIL">
-      <HintPath>..\..\packages\Microsoft.Rest.ClientRuntime.2.3.2\lib\net45\Microsoft.Rest.ClientRuntime.dll</HintPath>
-      <Private>True</Private>
-    </Reference>
-    <Reference Include="Microsoft.WindowsAzure.Configuration, Version=3.0.0.0, Culture=neutral, PublicKeyToken=31bf3856ad364e35, processorArchitecture=MSIL">
-      <HintPath>..\..\packages\Microsoft.WindowsAzure.ConfigurationManager.3.2.1\lib\net40\Microsoft.WindowsAzure.Configuration.dll</HintPath>
-      <Private>True</Private>
-    </Reference>
-    <Reference Include="Moq, Version=4.2.1510.2205, Culture=neutral, PublicKeyToken=69f491c39445e920, processorArchitecture=MSIL">
-      <HintPath>..\..\packages\Moq.4.2.1510.2205\lib\net40\Moq.dll</HintPath>
-      <Private>True</Private>
-    </Reference>
-    <Reference Include="Newtonsoft.Json, Version=8.0.0.0, Culture=neutral, PublicKeyToken=30ad4fe6b2a6aeed, processorArchitecture=MSIL">
-      <HintPath>..\..\packages\Newtonsoft.Json.8.0.3\lib\net45\Newtonsoft.Json.dll</HintPath>
-      <Private>True</Private>
-    </Reference>
-    <Reference Include="System" />
-    <Reference Include="System.Data" />
-    <Reference Include="System.Net" />
-    <Reference Include="System.Net.Http" />
-    <Reference Include="System.Net.Http.Formatting, Version=5.2.3.0, Culture=neutral, PublicKeyToken=31bf3856ad364e35, processorArchitecture=MSIL">
-      <HintPath>..\..\packages\Microsoft.AspNet.WebApi.Client.5.2.3\lib\net45\System.Net.Http.Formatting.dll</HintPath>
-      <Private>True</Private>
-    </Reference>
-    <Reference Include="System.Net.Http.WebRequest" />
-    <Reference Include="System.Runtime.Serialization" />
-    <Reference Include="System.Web" />
-    <Reference Include="System.Web.Http, Version=5.2.3.0, Culture=neutral, PublicKeyToken=31bf3856ad364e35, processorArchitecture=MSIL">
-      <HintPath>..\..\packages\Microsoft.AspNet.WebApi.Core.5.2.3\lib\net45\System.Web.Http.dll</HintPath>
-      <Private>True</Private>
-    </Reference>
-    <Reference Include="System.Xml" />
-  </ItemGroup>
-  <Choose>
-    <When Condition="('$(VisualStudioVersion)' == '10.0' or '$(VisualStudioVersion)' == '') and '$(TargetFrameworkVersion)' == 'v3.5'">
-      <ItemGroup>
-        <Reference Include="Microsoft.VisualStudio.QualityTools.UnitTestFramework, Version=10.1.0.0, Culture=neutral, PublicKeyToken=b03f5f7f11d50a3a, processorArchitecture=MSIL" />
-      </ItemGroup>
-    </When>
-    <Otherwise>
-      <ItemGroup>
-        <Reference Include="Microsoft.VisualStudio.QualityTools.UnitTestFramework" />
-      </ItemGroup>
-    </Otherwise>
-  </Choose>
-  <ItemGroup>
-    <Compile Include="BotDataTests.cs" />
-    <Compile Include="ChainTests.cs" />
-    <Compile Include="DialogTaskManagerTests.cs" />
-    <Compile Include="DialogTaskTests.cs" />
-    <Compile Include="DialogTestBase.cs" />
-    <Compile Include="ResolverTests.cs" />
-    <Compile Include="DispatchDialogTests .cs" />
-    <Compile Include="ExceptionTests.cs" />
-    <Compile Include="FiberTests.cs" />
-    <Compile Include="FormTests.cs" />
-    <Compile Include="LuisResolutionTests.cs" />
-    <Compile Include="LuisTests.cs" />
-    <Compile Include="LocalizationTests.cs" />
-    <Compile Include="PromptTests.cs" />
-    <Compile Include="Properties\AssemblyInfo.cs" />
-    <Compile Include="ConversationTest.cs" />
-<<<<<<< HEAD
-    <Compile Include="ScorableTests.cs" />
-=======
-    <Compile Include="DataStoreTests.cs" />
->>>>>>> b8d15965
-    <Compile Include="UrlTokenTests.cs" />
-    <Compile Include="RangeTests.cs" />
-    <Compile Include="ScopeTests.cs" />
-    <Compile Include="ScorableDialogTests.cs" />
-    <Compile Include="Script.cs" />
-    <Compile Include="DispatchTestsBase.cs" />
-  </ItemGroup>
-  <ItemGroup>
-    <ProjectReference Include="..\..\Library\Microsoft.Bot.Builder.csproj">
-      <Project>{cdfec7d6-847e-4c13-956b-0a960ae3eb60}</Project>
-      <Name>Microsoft.Bot.Builder</Name>
-    </ProjectReference>
-    <ProjectReference Include="..\..\Library\Microsoft.Bot.Connector\Microsoft.Bot.Connector.csproj">
-      <Project>{df397efc-91db-4911-9971-c509926fc288}</Project>
-      <Name>Microsoft.Bot.Connector</Name>
-    </ProjectReference>
-    <ProjectReference Include="..\..\Library\Microsoft.Bot.Builder.FormFlow.Json\Microsoft.Bot.Builder.FormFlow.Json.csproj">
-      <Project>{8674f271-4437-4178-b4e2-15f91b322e5d}</Project>
-      <Name>Microsoft.Bot.Builder.FormFlow.Json</Name>
-    </ProjectReference>
-    <ProjectReference Include="..\..\Samples\AnnotatedSandwichBot\Microsoft.Bot.Sample.AnnotatedSandwichBot.csproj">
-      <Project>{2e4d097f-8e3d-4223-9b39-1b29ea5e5e75}</Project>
-      <Name>Microsoft.Bot.Sample.AnnotatedSandwichBot</Name>
-    </ProjectReference>
-    <ProjectReference Include="..\FormTest\FormTest.csproj">
-      <Project>{77bd8c61-fb06-4bf7-a346-d2c87284390a}</Project>
-      <Name>FormTest</Name>
-    </ProjectReference>
-  </ItemGroup>
-  <ItemGroup>
-    <None Include="app.config">
-      <SubType>Designer</SubType>
-    </None>
-    <None Include="packages.config">
-      <SubType>Designer</SubType>
-    </None>
-  </ItemGroup>
-  <Choose>
-    <When Condition="'$(VisualStudioVersion)' == '10.0' And '$(IsCodedUITest)' == 'True'">
-      <ItemGroup>
-        <Reference Include="Microsoft.VisualStudio.QualityTools.CodedUITestFramework, Version=10.0.0.0, Culture=neutral, PublicKeyToken=b03f5f7f11d50a3a, processorArchitecture=MSIL">
-          <Private>False</Private>
-        </Reference>
-        <Reference Include="Microsoft.VisualStudio.TestTools.UITest.Common, Version=10.0.0.0, Culture=neutral, PublicKeyToken=b03f5f7f11d50a3a, processorArchitecture=MSIL">
-          <Private>False</Private>
-        </Reference>
-        <Reference Include="Microsoft.VisualStudio.TestTools.UITest.Extension, Version=10.0.0.0, Culture=neutral, PublicKeyToken=b03f5f7f11d50a3a, processorArchitecture=MSIL">
-          <Private>False</Private>
-        </Reference>
-        <Reference Include="Microsoft.VisualStudio.TestTools.UITesting, Version=10.0.0.0, Culture=neutral, PublicKeyToken=b03f5f7f11d50a3a, processorArchitecture=MSIL">
-          <Private>False</Private>
-        </Reference>
-      </ItemGroup>
-    </When>
-  </Choose>
-  <Import Project="$(VSToolsPath)\TeamTest\Microsoft.TestTools.targets" Condition="Exists('$(VSToolsPath)\TeamTest\Microsoft.TestTools.targets')" />
-  <Import Project="$(MSBuildToolsPath)\Microsoft.CSharp.targets" />
-  <Target Name="EnsureNuGetPackageBuildImports" BeforeTargets="PrepareForBuild">
-    <PropertyGroup>
-      <ErrorText>This project references NuGet package(s) that are missing on this computer. Use NuGet Package Restore to download them.  For more information, see http://go.microsoft.com/fwlink/?LinkID=322105. The missing file is {0}.</ErrorText>
-    </PropertyGroup>
-    <Error Condition="!Exists('..\..\packages\Microsoft.Net.Compilers.1.2.1\build\Microsoft.Net.Compilers.props')" Text="$([System.String]::Format('$(ErrorText)', '..\..\packages\Microsoft.Net.Compilers.1.2.1\build\Microsoft.Net.Compilers.props'))" />
-  </Target>
+﻿<?xml version="1.0" encoding="utf-8"?>
+<Project ToolsVersion="14.0" DefaultTargets="Build" xmlns="http://schemas.microsoft.com/developer/msbuild/2003">
+  <Import Project="..\..\packages\Microsoft.Net.Compilers.1.2.1\build\Microsoft.Net.Compilers.props" Condition="Exists('..\..\packages\Microsoft.Net.Compilers.1.2.1\build\Microsoft.Net.Compilers.props')" />
+  <PropertyGroup>
+    <Configuration Condition=" '$(Configuration)' == '' ">Debug</Configuration>
+    <Platform Condition=" '$(Platform)' == '' ">AnyCPU</Platform>
+    <ProjectGuid>{508661A7-F47A-4D60-8ED6-69E378ED0E74}</ProjectGuid>
+    <OutputType>Library</OutputType>
+    <AppDesignerFolder>Properties</AppDesignerFolder>
+    <RootNamespace>Microsoft.Bot.Builder.Tests</RootNamespace>
+    <AssemblyName>Microsoft.Bot.Builder.Tests</AssemblyName>
+    <TargetFrameworkVersion>v4.6</TargetFrameworkVersion>
+    <FileAlignment>512</FileAlignment>
+    <ProjectTypeGuids>{3AC096D0-A1C2-E12C-1390-A8335801FDAB};{FAE04EC0-301F-11D3-BF4B-00C04F79EFBC}</ProjectTypeGuids>
+    <VisualStudioVersion Condition="'$(VisualStudioVersion)' == ''">10.0</VisualStudioVersion>
+    <VSToolsPath Condition="'$(VSToolsPath)' == ''">$(MSBuildExtensionsPath32)\Microsoft\VisualStudio\v$(VisualStudioVersion)</VSToolsPath>
+    <ReferencePath>$(ProgramFiles)\Common Files\microsoft shared\VSTT\$(VisualStudioVersion)\UITestExtensionPackages</ReferencePath>
+    <IsCodedUITest>False</IsCodedUITest>
+    <TestProjectType>UnitTest</TestProjectType>
+    <NuGetPackageImportStamp>
+    </NuGetPackageImportStamp>
+    <TargetFrameworkProfile />
+  </PropertyGroup>
+  <PropertyGroup Condition=" '$(Configuration)|$(Platform)' == 'Debug|AnyCPU' ">
+    <DebugSymbols>true</DebugSymbols>
+    <DebugType>full</DebugType>
+    <Optimize>false</Optimize>
+    <OutputPath>bin\Debug\</OutputPath>
+    <DefineConstants>DEBUG;TRACE</DefineConstants>
+    <ErrorReport>prompt</ErrorReport>
+    <WarningLevel>4</WarningLevel>
+    <NoWarn>CS1998</NoWarn>
+  </PropertyGroup>
+  <PropertyGroup Condition=" '$(Configuration)|$(Platform)' == 'Release|AnyCPU' ">
+    <DebugType>pdbonly</DebugType>
+    <Optimize>true</Optimize>
+    <OutputPath>bin\Release\</OutputPath>
+    <DefineConstants>TRACE</DefineConstants>
+    <ErrorReport>prompt</ErrorReport>
+    <WarningLevel>4</WarningLevel>
+    <NoWarn>CS1998</NoWarn>
+  </PropertyGroup>
+  <ItemGroup>
+    <Reference Include="Autofac, Version=3.5.0.0, Culture=neutral, PublicKeyToken=17863af14b0044da, processorArchitecture=MSIL">
+      <HintPath>..\..\packages\Autofac.3.5.2\lib\net40\Autofac.dll</HintPath>
+      <Private>True</Private>
+    </Reference>
+    <Reference Include="Microsoft.CSharp" />
+    <Reference Include="Microsoft.Rest.ClientRuntime, Version=2.0.0.0, Culture=neutral, PublicKeyToken=31bf3856ad364e35, processorArchitecture=MSIL">
+      <HintPath>..\..\packages\Microsoft.Rest.ClientRuntime.2.3.2\lib\net45\Microsoft.Rest.ClientRuntime.dll</HintPath>
+      <Private>True</Private>
+    </Reference>
+    <Reference Include="Microsoft.WindowsAzure.Configuration, Version=3.0.0.0, Culture=neutral, PublicKeyToken=31bf3856ad364e35, processorArchitecture=MSIL">
+      <HintPath>..\..\packages\Microsoft.WindowsAzure.ConfigurationManager.3.2.1\lib\net40\Microsoft.WindowsAzure.Configuration.dll</HintPath>
+      <Private>True</Private>
+    </Reference>
+    <Reference Include="Moq, Version=4.2.1510.2205, Culture=neutral, PublicKeyToken=69f491c39445e920, processorArchitecture=MSIL">
+      <HintPath>..\..\packages\Moq.4.2.1510.2205\lib\net40\Moq.dll</HintPath>
+      <Private>True</Private>
+    </Reference>
+    <Reference Include="Newtonsoft.Json, Version=8.0.0.0, Culture=neutral, PublicKeyToken=30ad4fe6b2a6aeed, processorArchitecture=MSIL">
+      <HintPath>..\..\packages\Newtonsoft.Json.8.0.3\lib\net45\Newtonsoft.Json.dll</HintPath>
+      <Private>True</Private>
+    </Reference>
+    <Reference Include="System" />
+    <Reference Include="System.Data" />
+    <Reference Include="System.Net" />
+    <Reference Include="System.Net.Http" />
+    <Reference Include="System.Net.Http.Formatting, Version=5.2.3.0, Culture=neutral, PublicKeyToken=31bf3856ad364e35, processorArchitecture=MSIL">
+      <HintPath>..\..\packages\Microsoft.AspNet.WebApi.Client.5.2.3\lib\net45\System.Net.Http.Formatting.dll</HintPath>
+      <Private>True</Private>
+    </Reference>
+    <Reference Include="System.Net.Http.WebRequest" />
+    <Reference Include="System.Runtime.Serialization" />
+    <Reference Include="System.Web" />
+    <Reference Include="System.Web.Http, Version=5.2.3.0, Culture=neutral, PublicKeyToken=31bf3856ad364e35, processorArchitecture=MSIL">
+      <HintPath>..\..\packages\Microsoft.AspNet.WebApi.Core.5.2.3\lib\net45\System.Web.Http.dll</HintPath>
+      <Private>True</Private>
+    </Reference>
+    <Reference Include="System.Xml" />
+  </ItemGroup>
+  <Choose>
+    <When Condition="('$(VisualStudioVersion)' == '10.0' or '$(VisualStudioVersion)' == '') and '$(TargetFrameworkVersion)' == 'v3.5'">
+      <ItemGroup>
+        <Reference Include="Microsoft.VisualStudio.QualityTools.UnitTestFramework, Version=10.1.0.0, Culture=neutral, PublicKeyToken=b03f5f7f11d50a3a, processorArchitecture=MSIL" />
+      </ItemGroup>
+    </When>
+    <Otherwise>
+      <ItemGroup>
+        <Reference Include="Microsoft.VisualStudio.QualityTools.UnitTestFramework" />
+      </ItemGroup>
+    </Otherwise>
+  </Choose>
+  <ItemGroup>
+    <Compile Include="BotDataTests.cs" />
+    <Compile Include="ChainTests.cs" />
+    <Compile Include="DialogTaskManagerTests.cs" />
+    <Compile Include="DialogTaskTests.cs" />
+    <Compile Include="DialogTestBase.cs" />
+    <Compile Include="ResolverTests.cs" />
+    <Compile Include="DispatchDialogTests .cs" />
+    <Compile Include="ExceptionTests.cs" />
+    <Compile Include="FiberTests.cs" />
+    <Compile Include="FormTests.cs" />
+    <Compile Include="LuisResolutionTests.cs" />
+    <Compile Include="LuisTests.cs" />
+    <Compile Include="LocalizationTests.cs" />
+    <Compile Include="PromptTests.cs" />
+    <Compile Include="Properties\AssemblyInfo.cs" />
+    <Compile Include="ConversationTest.cs" />
+    <Compile Include="ScorableTests.cs" />
+    <Compile Include="DataStoreTests.cs" />
+    <Compile Include="UrlTokenTests.cs" />
+    <Compile Include="RangeTests.cs" />
+    <Compile Include="ScopeTests.cs" />
+    <Compile Include="ScorableDialogTests.cs" />
+    <Compile Include="Script.cs" />
+    <Compile Include="DispatchTestsBase.cs" />
+  </ItemGroup>
+  <ItemGroup>
+    <ProjectReference Include="..\..\Library\Microsoft.Bot.Builder.csproj">
+      <Project>{cdfec7d6-847e-4c13-956b-0a960ae3eb60}</Project>
+      <Name>Microsoft.Bot.Builder</Name>
+    </ProjectReference>
+    <ProjectReference Include="..\..\Library\Microsoft.Bot.Connector\Microsoft.Bot.Connector.csproj">
+      <Project>{df397efc-91db-4911-9971-c509926fc288}</Project>
+      <Name>Microsoft.Bot.Connector</Name>
+    </ProjectReference>
+    <ProjectReference Include="..\..\Library\Microsoft.Bot.Builder.FormFlow.Json\Microsoft.Bot.Builder.FormFlow.Json.csproj">
+      <Project>{8674f271-4437-4178-b4e2-15f91b322e5d}</Project>
+      <Name>Microsoft.Bot.Builder.FormFlow.Json</Name>
+    </ProjectReference>
+    <ProjectReference Include="..\..\Samples\AnnotatedSandwichBot\Microsoft.Bot.Sample.AnnotatedSandwichBot.csproj">
+      <Project>{2e4d097f-8e3d-4223-9b39-1b29ea5e5e75}</Project>
+      <Name>Microsoft.Bot.Sample.AnnotatedSandwichBot</Name>
+    </ProjectReference>
+    <ProjectReference Include="..\FormTest\FormTest.csproj">
+      <Project>{77bd8c61-fb06-4bf7-a346-d2c87284390a}</Project>
+      <Name>FormTest</Name>
+    </ProjectReference>
+  </ItemGroup>
+  <ItemGroup>
+    <None Include="app.config">
+      <SubType>Designer</SubType>
+    </None>
+    <None Include="packages.config">
+      <SubType>Designer</SubType>
+    </None>
+  </ItemGroup>
+  <Choose>
+    <When Condition="'$(VisualStudioVersion)' == '10.0' And '$(IsCodedUITest)' == 'True'">
+      <ItemGroup>
+        <Reference Include="Microsoft.VisualStudio.QualityTools.CodedUITestFramework, Version=10.0.0.0, Culture=neutral, PublicKeyToken=b03f5f7f11d50a3a, processorArchitecture=MSIL">
+          <Private>False</Private>
+        </Reference>
+        <Reference Include="Microsoft.VisualStudio.TestTools.UITest.Common, Version=10.0.0.0, Culture=neutral, PublicKeyToken=b03f5f7f11d50a3a, processorArchitecture=MSIL">
+          <Private>False</Private>
+        </Reference>
+        <Reference Include="Microsoft.VisualStudio.TestTools.UITest.Extension, Version=10.0.0.0, Culture=neutral, PublicKeyToken=b03f5f7f11d50a3a, processorArchitecture=MSIL">
+          <Private>False</Private>
+        </Reference>
+        <Reference Include="Microsoft.VisualStudio.TestTools.UITesting, Version=10.0.0.0, Culture=neutral, PublicKeyToken=b03f5f7f11d50a3a, processorArchitecture=MSIL">
+          <Private>False</Private>
+        </Reference>
+      </ItemGroup>
+    </When>
+  </Choose>
+  <Import Project="$(VSToolsPath)\TeamTest\Microsoft.TestTools.targets" Condition="Exists('$(VSToolsPath)\TeamTest\Microsoft.TestTools.targets')" />
+  <Import Project="$(MSBuildToolsPath)\Microsoft.CSharp.targets" />
+  <Target Name="EnsureNuGetPackageBuildImports" BeforeTargets="PrepareForBuild">
+    <PropertyGroup>
+      <ErrorText>This project references NuGet package(s) that are missing on this computer. Use NuGet Package Restore to download them.  For more information, see http://go.microsoft.com/fwlink/?LinkID=322105. The missing file is {0}.</ErrorText>
+    </PropertyGroup>
+    <Error Condition="!Exists('..\..\packages\Microsoft.Net.Compilers.1.2.1\build\Microsoft.Net.Compilers.props')" Text="$([System.String]::Format('$(ErrorText)', '..\..\packages\Microsoft.Net.Compilers.1.2.1\build\Microsoft.Net.Compilers.props'))" />
+  </Target>
   <!-- To modify your build process, add your task inside one of the targets below and uncomment it. 
        Other similar extension points exist, see Microsoft.Common.targets.
   <Target Name="BeforeBuild">
   </Target>
   <Target Name="AfterBuild">
   </Target>
-  -->
+  -->
 </Project>