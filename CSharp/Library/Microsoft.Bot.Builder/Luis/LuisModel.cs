--- conflicted
+++ resolved
@@ -1,4 +1,3 @@
-<<<<<<< HEAD
 ﻿// 
 // Copyright (c) Microsoft. All rights reserved.
 // Licensed under the MIT license.
@@ -72,147 +71,6 @@
         /// Luis Api Version.
         /// </summary>
         LuisApiVersion ApiVersion { get; }
-    }
-
-    /// <summary>
-    /// The LUIS model information.
-    /// </summary>
-    [AttributeUsage(AttributeTargets.Class | AttributeTargets.Interface | AttributeTargets.Method, AllowMultiple = true)]
-    [Serializable]
-    public class LuisModelAttribute : Attribute, ILuisModel, IEquatable<ILuisModel>
-    {
-        private readonly string modelID;
-        public string ModelID => modelID;
-
-        private readonly string subscriptionKey;
-        public string SubscriptionKey => subscriptionKey;
-
-        private readonly Uri uriBase;
-        public Uri UriBase => uriBase;
-
-        private readonly LuisApiVersion apiVersion;
-        public LuisApiVersion ApiVersion => apiVersion;
-
-        public static readonly IReadOnlyDictionary<LuisApiVersion, Uri> LuisEndpoints = new Dictionary<LuisApiVersion, Uri>()
-        {
-            #pragma warning disable CS0612
-            {LuisApiVersion.V1, new Uri("https://api.projectoxford.ai/luis/v1/application")},
-            #pragma warning restore CS0612
-            {LuisApiVersion.V2, new Uri("https://westus.api.cognitive.microsoft.com/luis/v2.0/apps/")}
-        };
-
-        /// <summary>
-        /// Construct the LUIS model information.
-        /// </summary>
-        /// <param name="modelID">The LUIS model ID.</param>
-        /// <param name="subscriptionKey">The LUIS subscription key.</param>
-        /// <param name="apiVersion">The LUIS API version.</param>
-        public LuisModelAttribute(string modelID, string subscriptionKey, LuisApiVersion apiVersion = LuisApiVersion.V2)
-        {
-            SetField.NotNull(out this.modelID, nameof(modelID), modelID);
-            SetField.NotNull(out this.subscriptionKey, nameof(subscriptionKey), subscriptionKey);
-            this.apiVersion = apiVersion;
-            this.uriBase = LuisEndpoints[this.apiVersion];
-        }
-
-        public bool Equals(ILuisModel other)
-        {
-            return other != null
-                && object.Equals(this.ModelID, other.ModelID)
-                && object.Equals(this.SubscriptionKey, other.SubscriptionKey)
-                && object.Equals(this.ApiVersion, other.ApiVersion)
-                && object.Equals(this.UriBase, other.UriBase)
-                ;
-        }
-
-        public override bool Equals(object other)
-        {
-            return this.Equals(other as ILuisModel);
-        }
-
-        public override int GetHashCode()
-        {
-            return ModelID.GetHashCode()
-                ^ SubscriptionKey.GetHashCode()
-                ^ UriBase.GetHashCode()
-                ^ ApiVersion.GetHashCode();
-        }
-    }
-}
-=======
-﻿// 
-// Copyright (c) Microsoft. All rights reserved.
-// Licensed under the MIT license.
-// 
-// Microsoft Bot Framework: http://botframework.com
-// 
-// Bot Builder SDK GitHub:
-// https://github.com/Microsoft/BotBuilder
-// 
-// Copyright (c) Microsoft Corporation
-// All rights reserved.
-// 
-// MIT License:
-// Permission is hereby granted, free of charge, to any person obtaining
-// a copy of this software and associated documentation files (the
-// "Software"), to deal in the Software without restriction, including
-// without limitation the rights to use, copy, modify, merge, publish,
-// distribute, sublicense, and/or sell copies of the Software, and to
-// permit persons to whom the Software is furnished to do so, subject to
-// the following conditions:
-// 
-// The above copyright notice and this permission notice shall be
-// included in all copies or substantial portions of the Software.
-// 
-// THE SOFTWARE IS PROVIDED ""AS IS"", WITHOUT WARRANTY OF ANY KIND,
-// EXPRESS OR IMPLIED, INCLUDING BUT NOT LIMITED TO THE WARRANTIES OF
-// MERCHANTABILITY, FITNESS FOR A PARTICULAR PURPOSE AND
-// NONINFRINGEMENT. IN NO EVENT SHALL THE AUTHORS OR COPYRIGHT HOLDERS BE
-// LIABLE FOR ANY CLAIM, DAMAGES OR OTHER LIABILITY, WHETHER IN AN ACTION
-// OF CONTRACT, TORT OR OTHERWISE, ARISING FROM, OUT OF OR IN CONNECTION
-// WITH THE SOFTWARE OR THE USE OR OTHER DEALINGS IN THE SOFTWARE.
-//
-
-using System;
-using System.Collections.Generic;
-using Microsoft.Bot.Builder.Internals.Fibers;
-
-namespace Microsoft.Bot.Builder.Luis
-{
-    /// <summary>
-    /// Luis api version.
-    /// </summary>
-    public enum LuisApiVersion
-    {
-        [Obsolete]
-        V1,
-        V2
-    }
-
-    /// <summary>
-    /// A mockable interface for the LUIS model.
-    /// </summary>
-    public interface ILuisModel
-    {
-        /// <summary>
-        /// The LUIS model ID.
-        /// </summary>
-        string ModelID { get; }
-
-        /// <summary>
-        /// The LUIS subscription key.
-        /// </summary>
-        string SubscriptionKey { get; }
-
-        /// <summary>
-        /// The base Uri for accessing LUIS.
-        /// </summary>
-        Uri UriBase { get; }
-
-        /// <summary>
-        /// Luis Api Version.
-        /// </summary>
-        LuisApiVersion ApiVersion { get; }
 
         /// <summary>
         /// Modify a Luis request to specify query parameters like spelling or logging.
@@ -355,5 +213,4 @@
             return request;
         }
     }
-}
->>>>>>> b03fd1d8
+}