<<<<<<< HEAD
{
  "swagger": "2.0",
  "info": {
    "version": "v3",
    "title": "Microsoft Bot Connector API - v3.0",
    "description": "The Bot Connector REST API allows your bot to send and receive messages to channels configured in the\r\n[Bot Framework Developer Portal](https://dev.botframework.com). The Connector service uses industry-standard REST\r\nand JSON over HTTPS.\r\n\r\nClient libraries for this REST API are available. See below for a list.\r\n\r\nMany bots will use both the Bot Connector REST API and the associated [Bot State REST API](/en-us/restapi/state). The\r\nBot State REST API allows a bot to store and retrieve state associated with users and conversations.\r\n\r\nAuthentication for both the Bot Connector and Bot State REST APIs is accomplished with JWT Bearer tokens, and is\r\ndescribed in detail in the [Connector Authentication](/en-us/restapi/authentication) document.\r\n\r\n# Client Libraries for the Bot Connector REST API\r\n\r\n* [Bot Builder for C#](/en-us/csharp/builder/sdkreference/)\r\n* [Bot Builder for Node.js](/en-us/node/builder/overview/)\r\n* Generate your own from the [Connector API Swagger file](https://raw.githubusercontent.com/Microsoft/BotBuilder/master/CSharp/Library/Microsoft.Bot.Connector.Shared/Swagger/ConnectorAPI.json)\r\n\r\n© 2016 Microsoft",
    "termsOfService": "https://www.microsoft.com/en-us/legal/intellectualproperty/copyright/default.aspx",
    "contact": {
      "name": "Bot Framework",
      "url": "https://botframework.com",
      "email": "botframework@microsoft.com"
    },
    "license": {
      "name": "The MIT License (MIT)",
      "url": "https://opensource.org/licenses/MIT"
    }
  },
  "host": "api.botframework.com",
  "schemes": [
    "https"
  ],
  "paths": {
    "/v3/attachments/{attachmentId}": {
      "get": {
        "tags": [
          "Attachments"
        ],
        "summary": "GetAttachmentInfo",
        "description": "Get AttachmentInfo structure describing the attachment views",
        "operationId": "Attachments_GetAttachmentInfo",
        "consumes": [],
        "produces": [
          "application/json",
          "text/json",
          "application/xml",
          "text/xml"
        ],
        "parameters": [
          {
            "name": "attachmentId",
            "in": "path",
            "description": "attachment id",
            "required": true,
            "type": "string"
          }
        ],
        "responses": {
          "200": {
            "description": "An attachmentInfo object is returned which describes the:\r\n* type of the attachment\r\n* name of the attachment\r\n\r\n\r\nand an array of views:\r\n* Size - size of the object\r\n* ViewId - View Id which can be used to fetch a variation on the content (ex: original or thumbnail)",
            "schema": {
              "$ref": "#/definitions/AttachmentInfo"
            }
          },
          "400": {
            "description": "The request was malformed or otherwise incorrect. Inspect the message for a more detailed description.",
            "schema": {
              "$ref": "#/definitions/ErrorResponse"
            }
          },
          "401": {
            "description": "The bot is not authorized to make this request. Please check your Microsoft App ID and Microsoft App password. "
          },
          "403": {
            "description": "The request was a valid request, but the server is refusing to respond to it. The user might be logged in but does not have the necessary permissions for the resource."
          },
          "404": {
            "description": "The resource was not found.",
            "schema": {
              "$ref": "#/definitions/ErrorResponse"
            }
          },
          "500": {
            "description": "An internal server has occurred. Inspect the message for a more detailed description.",
            "schema": {
              "$ref": "#/definitions/ErrorResponse"
            }
          },
          "503": {
            "description": "The service you are trying to communciate with is unavailable.",
            "schema": {
              "$ref": "#/definitions/ErrorResponse"
            }
          }
        },
        "deprecated": false
      }
    },
    "/v3/attachments/{attachmentId}/views/{viewId}": {
      "get": {
        "tags": [
          "Attachments"
        ],
        "summary": "GetAttachment",
        "description": "Get the named view as binary content",
        "operationId": "Attachments_GetAttachment",
        "consumes": [],
        "produces": [
          "application/json",
          "text/json",
          "application/xml",
          "text/xml"
        ],
        "parameters": [
          {
            "name": "attachmentId",
            "in": "path",
            "description": "attachment id",
            "required": true,
            "type": "string"
          },
          {
            "name": "viewId",
            "in": "path",
            "description": "View id from attachmentInfo",
            "required": true,
            "type": "string"
          }
        ],
        "responses": {
          "200": {
            "description": "An array of bytes which represent the content.",
            "schema": {
              "format": "byte",
              "type": "string"
            }
          },
          "301": {
            "description": "The Location header describes where the content is now."
          },
          "302": {
            "description": "The Location header describes where the content is now."
          },
          "400": {
            "description": "The request was malformed or otherwise incorrect. Inspect the message for a more detailed description.",
            "schema": {
              "$ref": "#/definitions/ErrorResponse"
            }
          },
          "401": {
            "description": "The bot is not authorized to make this request. Please check your Microsoft App ID and Microsoft App password. "
          },
          "403": {
            "description": "The request was a valid request, but the server is refusing to respond to it. The user might be logged in but does not have the necessary permissions for the resource."
          },
          "404": {
            "description": "The resource was not found.",
            "schema": {
              "$ref": "#/definitions/ErrorResponse"
            }
          },
          "500": {
            "description": "An internal server has occurred. Inspect the message for a more detailed description.",
            "schema": {
              "$ref": "#/definitions/ErrorResponse"
            }
          },
          "503": {
            "description": "The service you are trying to communciate with is unavailable.",
            "schema": {
              "$ref": "#/definitions/ErrorResponse"
            }
          }
        },
        "deprecated": false
      }
    },
    "/v3/conversations": {
      "post": {
        "tags": [
          "Conversations"
        ],
        "summary": "CreateConversation",
        "description": "Create a new Conversation.\r\n\r\nPOST to this method with a\r\n* Bot being the bot creating the conversation\r\n* IsGroup set to true if this is not a direct message (default is false)\r\n* Members array contining the members you want to have be in the conversation.\r\n\r\nThe return value is a ResourceResponse which contains a conversation id which is suitable for use\r\nin the message payload and REST API uris.\r\n\r\nMost channels only support the semantics of bots initiating a direct message conversation.  An example of how to do that would be:\r\n\r\n```\r\nvar resource = await connector.conversations.CreateConversation(new ConversationParameters(){ Bot = bot, members = new ChannelAccount[] { new ChannelAccount(\"user1\") } );\r\nawait connect.Conversations.SendToConversationAsync(resource.Id, new Activity() ... ) ;\r\n\r\n```",
        "operationId": "Conversations_CreateConversation",
        "consumes": [
          "application/json",
          "text/json",
          "application/xml",
          "text/xml",
          "application/x-www-form-urlencoded"
        ],
        "produces": [
          "application/json",
          "text/json",
          "application/xml",
          "text/xml"
        ],
        "parameters": [
          {
            "name": "parameters",
            "in": "body",
            "description": "Parameters to create the conversation from",
            "required": true,
            "schema": {
              "$ref": "#/definitions/ConversationParameters"
            }
          }
        ],
        "responses": {
          "200": {
            "description": "An object will be returned containing \r\n* the ID for the conversation\r\n* ActivityId for the activity if provided.  If ActivityId is null then the channel doesn't support returning resource id's for activity.",
            "schema": {
              "$ref": "#/definitions/ConversationResourceResponse"
            }
          },
          "201": {
            "description": "An object will be returned containing \r\n* the ID for the conversation\r\n* ActivityId for the activity if provided.  If ActivityId is null then the channel doesn't support returning resource id's for activity.",
            "schema": {
              "$ref": "#/definitions/ConversationResourceResponse"
            }
          },
          "202": {
            "description": "An object will be returned containing \r\n* the ID for the conversation\r\n* ActivityId for the activity if provided.  If ActivityId is null then the channel doesn't support returning resource id's for activity.",
            "schema": {
              "$ref": "#/definitions/ConversationResourceResponse"
            }
          },
          "400": {
            "description": "The request was malformed or otherwise incorrect. Inspect the message for a more detailed description.",
            "schema": {
              "$ref": "#/definitions/ErrorResponse"
            }
          },
          "401": {
            "description": "The bot is not authorized to make this request. Please check your Microsoft App ID and Microsoft App password. "
          },
          "403": {
            "description": "The request was a valid request, but the server is refusing to respond to it. The user might be logged in but does not have the necessary permissions for the resource."
          },
          "404": {
            "description": "The resource was not found.",
            "schema": {
              "$ref": "#/definitions/ErrorResponse"
            }
          },
          "405": {
            "description": "The method and URI you are trying to use is not allowed on this service.  For example, not all services support the DELETE or PUT verbs on an activity URI.  ",
            "schema": {
              "$ref": "#/definitions/ErrorResponse"
            }
          },
          "500": {
            "description": "An internal server has occurred. Inspect the message for a more detailed description.",
            "schema": {
              "$ref": "#/definitions/ErrorResponse"
            }
          },
          "503": {
            "description": "The service you are trying to communciate with is unavailable.",
            "schema": {
              "$ref": "#/definitions/ErrorResponse"
            }
          }
        },
        "deprecated": false
      }
    },
    "/v3/conversations/{conversationId}/activities": {
      "post": {
        "tags": [
          "Conversations"
        ],
        "summary": "SendToConversation",
        "description": "This method allows you to send an activity to the end of a conversation.\r\n\r\nThis is slightly different from ReplyToActivity().\r\n* SendToConverstion(conversationId) - will append the activity to the end of the conversation according to the timestamp or semantics of the channel.\r\n* ReplyToActivity(conversationId,ActivityId) - adds the activity as a reply to another activity, if the channel supports it. If the channel does not support nested replies, ReplyToActivity falls back to SendToConversation.\r\n\r\nUse ReplyToActivity when replying to a specific activity in the conversation.\r\n\r\nUse SendToConversation in all other cases.",
        "operationId": "Conversations_SendToConversation",
        "consumes": [
          "application/json",
          "text/json",
          "application/xml",
          "text/xml",
          "application/x-www-form-urlencoded"
        ],
        "produces": [
          "application/json",
          "text/json"
        ],
        "parameters": [
          {
            "name": "activity",
            "in": "body",
            "description": "Activity to send",
            "required": true,
            "schema": {
              "$ref": "#/definitions/Activity"
            }
          },
          {
            "name": "conversationId",
            "in": "path",
            "description": "Conversation ID",
            "required": true,
            "type": "string"
          }
        ],
        "responses": {
          "200": {
            "description": "An object will be returned containing the ID for the resource.",
            "schema": {
              "$ref": "#/definitions/ResourceResponse"
            }
          },
          "201": {
            "description": "A ResourceResponse object will be returned containing the ID for the resource.",
            "schema": {
              "$ref": "#/definitions/ResourceResponse"
            }
          },
          "202": {
            "description": "An object will be returned containing the ID for the resource.",
            "schema": {
              "$ref": "#/definitions/ResourceResponse"
            }
          },
          "400": {
            "description": "The request was malformed or otherwise incorrect. Inspect the message for a more detailed description.",
            "schema": {
              "$ref": "#/definitions/ErrorResponse"
            }
          },
          "401": {
            "description": "The bot is not authorized to make this request. Please check your Microsoft App ID and Microsoft App password. "
          },
          "403": {
            "description": "The request was a valid request, but the server is refusing to respond to it. The user might be logged in but does not have the necessary permissions for the resource."
          },
          "404": {
            "description": "The resource was not found.",
            "schema": {
              "$ref": "#/definitions/ErrorResponse"
            }
          },
          "500": {
            "description": "An internal server has occurred. Inspect the message for a more detailed description.",
            "schema": {
              "$ref": "#/definitions/ErrorResponse"
            }
          },
          "503": {
            "description": "The service you are trying to communciate with is unavailable.",
            "schema": {
              "$ref": "#/definitions/ErrorResponse"
            }
          }
        },
        "deprecated": false
      }
    },
    "/v3/conversations/{conversationId}/activities/{activityId}": {
      "put": {
        "tags": [
          "Conversations"
        ],
        "summary": "UpdateActivity",
        "description": "Edit an existing activity.\r\n\r\nSome channels allow you to edit an existing activity to reflect the new state of a bot conversation.\r\n\r\nFor example, you can remove buttons after someone has clicked \"Approve\" button.",
        "operationId": "Conversations_UpdateActivity",
        "consumes": [
          "application/json",
          "text/json",
          "application/xml",
          "text/xml",
          "application/x-www-form-urlencoded"
        ],
        "produces": [
          "application/json",
          "text/json"
        ],
        "parameters": [
          {
            "name": "conversationId",
            "in": "path",
            "description": "Conversation ID",
            "required": true,
            "type": "string"
          },
          {
            "name": "activityId",
            "in": "path",
            "description": "activityId to update",
            "required": true,
            "type": "string"
          },
          {
            "name": "activity",
            "in": "body",
            "description": "replacement Activity",
            "required": true,
            "schema": {
              "$ref": "#/definitions/Activity"
            }
          }
        ],
        "responses": {
          "200": {
            "description": "An object will be returned containing the ID for the resource.",
            "schema": {
              "$ref": "#/definitions/ResourceResponse"
            }
          },
          "201": {
            "description": "A ResourceResponse object will be returned containing the ID for the resource.",
            "schema": {
              "$ref": "#/definitions/ResourceResponse"
            }
          },
          "202": {
            "description": "An object will be returned containing the ID for the resource.",
            "schema": {
              "$ref": "#/definitions/ResourceResponse"
            }
          },
          "400": {
            "description": "The request was malformed or otherwise incorrect. Inspect the message for a more detailed description.",
            "schema": {
              "$ref": "#/definitions/ErrorResponse"
            }
          },
          "401": {
            "description": "The bot is not authorized to make this request. Please check your Microsoft App ID and Microsoft App password. "
          },
          "403": {
            "description": "The request was a valid request, but the server is refusing to respond to it. The user might be logged in but does not have the necessary permissions for the resource."
          },
          "404": {
            "description": "The resource was not found.",
            "schema": {
              "$ref": "#/definitions/ErrorResponse"
            }
          },
          "405": {
            "description": "The method and URI you are trying to use is not allowed on this service.  For example, not all services support the DELETE or PUT verbs on an activity URI.  ",
            "schema": {
              "$ref": "#/definitions/ErrorResponse"
            }
          },
          "500": {
            "description": "An internal server has occurred. Inspect the message for a more detailed description.",
            "schema": {
              "$ref": "#/definitions/ErrorResponse"
            }
          },
          "503": {
            "description": "The service you are trying to communciate with is unavailable.",
            "schema": {
              "$ref": "#/definitions/ErrorResponse"
            }
          }
        },
        "deprecated": false
      },
      "post": {
        "tags": [
          "Conversations"
        ],
        "summary": "ReplyToActivity",
        "description": "This method allows you to reply to an activity.\r\n\r\nThis is slightly different from SendToConversation().\r\n* SendToConverstion(conversationId) - will append the activity to the end of the conversation according to the timestamp or semantics of the channel.\r\n* ReplyToActivity(conversationId,ActivityId) - adds the activity as a reply to another activity, if the channel supports it. If the channel does not support nested replies, ReplyToActivity falls back to SendToConversation.\r\n\r\nUse ReplyToActivity when replying to a specific activity in the conversation.\r\n\r\nUse SendToConversation in all other cases.",
        "operationId": "Conversations_ReplyToActivity",
        "consumes": [
          "application/json",
          "text/json",
          "application/xml",
          "text/xml",
          "application/x-www-form-urlencoded"
        ],
        "produces": [
          "application/json",
          "text/json"
        ],
        "parameters": [
          {
            "name": "conversationId",
            "in": "path",
            "description": "Conversation ID",
            "required": true,
            "type": "string"
          },
          {
            "name": "activityId",
            "in": "path",
            "description": "activityId the reply is to (OPTIONAL)",
            "required": true,
            "type": "string"
          },
          {
            "name": "activity",
            "in": "body",
            "description": "Activity to send",
            "required": true,
            "schema": {
              "$ref": "#/definitions/Activity"
            }
          }
        ],
        "responses": {
          "200": {
            "description": "An object will be returned containing the ID for the resource.",
            "schema": {
              "$ref": "#/definitions/ResourceResponse"
            }
          },
          "201": {
            "description": "A ResourceResponse object will be returned containing the ID for the resource.",
            "schema": {
              "$ref": "#/definitions/ResourceResponse"
            }
          },
          "202": {
            "description": "An object will be returned containing the ID for the resource.",
            "schema": {
              "$ref": "#/definitions/ResourceResponse"
            }
          },
          "400": {
            "description": "The request was malformed or otherwise incorrect. Inspect the message for a more detailed description.",
            "schema": {
              "$ref": "#/definitions/ErrorResponse"
            }
          },
          "401": {
            "description": "The bot is not authorized to make this request. Please check your Microsoft App ID and Microsoft App password. "
          },
          "403": {
            "description": "The request was a valid request, but the server is refusing to respond to it. The user might be logged in but does not have the necessary permissions for the resource."
          },
          "404": {
            "description": "The resource was not found.",
            "schema": {
              "$ref": "#/definitions/ErrorResponse"
            }
          },
          "500": {
            "description": "An internal server has occurred. Inspect the message for a more detailed description.",
            "schema": {
              "$ref": "#/definitions/ErrorResponse"
            }
          },
          "503": {
            "description": "The service you are trying to communciate with is unavailable.",
            "schema": {
              "$ref": "#/definitions/ErrorResponse"
            }
          }
        },
        "deprecated": false
      },
      "delete": {
        "tags": [
          "Conversations"
        ],
        "summary": "DeleteActivity",
        "description": "Delete an existing activity.\r\n\r\nSome channels allow you to delete an existing activity, and if successful this method will remove the specified activity.",
        "operationId": "Conversations_DeleteActivity",
        "consumes": [],
        "produces": [
          "application/json",
          "text/json",
          "application/xml",
          "text/xml"
        ],
        "parameters": [
          {
            "name": "conversationId",
            "in": "path",
            "description": "Conversation ID",
            "required": true,
            "type": "string"
          },
          {
            "name": "activityId",
            "in": "path",
            "description": "activityId to delete",
            "required": true,
            "type": "string"
          }
        ],
        "responses": {
          "200": {
            "description": "The operation succeeded, there is no response."
          },
          "202": {
            "description": "The request has been accepted for processing, but the processing has not been completed"
          },
          "400": {
            "description": "The request was malformed or otherwise incorrect. Inspect the message for a more detailed description.",
            "schema": {
              "$ref": "#/definitions/ErrorResponse"
            }
          },
          "401": {
            "description": "The bot is not authorized to make this request. Please check your Microsoft App ID and Microsoft App password. "
          },
          "403": {
            "description": "The request was a valid request, but the server is refusing to respond to it. The user might be logged in but does not have the necessary permissions for the resource."
          },
          "404": {
            "description": "The resource was not found.",
            "schema": {
              "$ref": "#/definitions/ErrorResponse"
            }
          },
          "405": {
            "description": "The method and URI you are trying to use is not allowed on this service.  For example, not all services support the DELETE or PUT verbs on an activity URI.  ",
            "schema": {
              "$ref": "#/definitions/ErrorResponse"
            }
          },
          "500": {
            "description": "An internal server has occurred. Inspect the message for a more detailed description.",
            "schema": {
              "$ref": "#/definitions/ErrorResponse"
            }
          },
          "503": {
            "description": "The service you are trying to communciate with is unavailable.",
            "schema": {
              "$ref": "#/definitions/ErrorResponse"
            }
          }
        },
        "deprecated": false
      }
    },
    "/v3/conversations/{conversationId}/members": {
      "get": {
        "tags": [
          "Conversations"
        ],
        "summary": "GetConversationMembers",
        "description": "Enumerate the members of a converstion. \r\n\r\nThis REST API takes a ConversationId and returns an array of ChannelAccount objects representing the members of the conversation.",
        "operationId": "Conversations_GetConversationMembers",
        "consumes": [],
        "produces": [
          "application/json",
          "text/json",
          "application/xml",
          "text/xml"
        ],
        "parameters": [
          {
            "name": "conversationId",
            "in": "path",
            "description": "Conversation ID",
            "required": true,
            "type": "string"
          }
        ],
        "responses": {
          "200": {
            "description": "An array of ChannelAccount objects",
            "schema": {
              "type": "array",
              "items": {
                "$ref": "#/definitions/ChannelAccount"
              }
            }
          },
          "400": {
            "description": "The request was malformed or otherwise incorrect. Inspect the message for a more detailed description.",
            "schema": {
              "$ref": "#/definitions/ErrorResponse"
            }
          },
          "401": {
            "description": "The bot is not authorized to make this request. Please check your Microsoft App ID and Microsoft App password. "
          },
          "403": {
            "description": "The request was a valid request, but the server is refusing to respond to it. The user might be logged in but does not have the necessary permissions for the resource."
          },
          "404": {
            "description": "The resource was not found.",
            "schema": {
              "$ref": "#/definitions/ErrorResponse"
            }
          },
          "405": {
            "description": "The method and URI you are trying to use is not allowed on this service.  For example, not all services support the DELETE or PUT verbs on an activity URI.  ",
            "schema": {
              "$ref": "#/definitions/ErrorResponse"
            }
          },
          "500": {
            "description": "An internal server has occurred. Inspect the message for a more detailed description.",
            "schema": {
              "$ref": "#/definitions/ErrorResponse"
            }
          },
          "503": {
            "description": "The service you are trying to communciate with is unavailable.",
            "schema": {
              "$ref": "#/definitions/ErrorResponse"
            }
          }
        },
        "deprecated": false
      }
    },
    "/v3/conversations/{conversationId}/activities/{activityId}/members": {
      "get": {
        "tags": [
          "Conversations"
        ],
        "summary": "GetActivityMembers",
        "description": "Enumerate the members of an activity. \r\n\r\nThis REST API takes a ConversationId and a ActivityId, returning an array of ChannelAccount objects representing the members of the particular activity in the conversation.",
        "operationId": "Conversations_GetActivityMembers",
        "consumes": [],
        "produces": [
          "application/json",
          "text/json",
          "application/xml",
          "text/xml"
        ],
        "parameters": [
          {
            "name": "conversationId",
            "in": "path",
            "description": "Conversation ID",
            "required": true,
            "type": "string"
          },
          {
            "name": "activityId",
            "in": "path",
            "description": "Activity ID",
            "required": true,
            "type": "string"
          }
        ],
        "responses": {
          "200": {
            "description": "An array of ChannelAccount objects",
            "schema": {
              "type": "array",
              "items": {
                "$ref": "#/definitions/ChannelAccount"
              }
            }
          },
          "400": {
            "description": "The request was malformed or otherwise incorrect. Inspect the message for a more detailed description.",
            "schema": {
              "$ref": "#/definitions/ErrorResponse"
            }
          },
          "401": {
            "description": "The bot is not authorized to make this request. Please check your Microsoft App ID and Microsoft App password. "
          },
          "403": {
            "description": "The request was a valid request, but the server is refusing to respond to it. The user might be logged in but does not have the necessary permissions for the resource."
          },
          "404": {
            "description": "The resource was not found.",
            "schema": {
              "$ref": "#/definitions/ErrorResponse"
            }
          },
          "405": {
            "description": "The method and URI you are trying to use is not allowed on this service.  For example, not all services support the DELETE or PUT verbs on an activity URI.  ",
            "schema": {
              "$ref": "#/definitions/ErrorResponse"
            }
          },
          "500": {
            "description": "An internal server has occurred. Inspect the message for a more detailed description.",
            "schema": {
              "$ref": "#/definitions/ErrorResponse"
            }
          },
          "503": {
            "description": "The service you are trying to communciate with is unavailable.",
            "schema": {
              "$ref": "#/definitions/ErrorResponse"
            }
          }
        },
        "deprecated": false
      }
    },
    "/v3/conversations/{conversationId}/attachments": {
      "post": {
        "tags": [
          "Conversations"
        ],
        "summary": "UploadAttachment",
        "description": "Upload an attachment directly into a channel's blob storage.\r\n\r\nThis is useful because it allows you to store data in a compliant store when dealing with enterprises.\r\n\r\nThe response is a ResourceResponse which contains an AttachmentId which is suitable for using with the attachments API.",
        "operationId": "Conversations_UploadAttachment",
        "consumes": [
          "application/json",
          "text/json",
          "application/xml",
          "text/xml",
          "application/x-www-form-urlencoded"
        ],
        "produces": [
          "application/json",
          "text/json"
        ],
        "parameters": [
          {
            "name": "conversationId",
            "in": "path",
            "description": "Conversation ID",
            "required": true,
            "type": "string"
          },
          {
            "name": "attachmentUpload",
            "in": "body",
            "description": "Attachment data",
            "required": true,
            "schema": {
              "$ref": "#/definitions/AttachmentData"
            }
          }
        ],
        "responses": {
          "200": {
            "description": "An object will be returned containing the ID for the resource.",
            "schema": {
              "$ref": "#/definitions/ResourceResponse"
            }
          },
          "201": {
            "description": "A ResourceResponse object will be returned containing the ID for the resource.",
            "schema": {
              "$ref": "#/definitions/ResourceResponse"
            }
          },
          "202": {
            "description": "An object will be returned containing the ID for the resource.",
            "schema": {
              "$ref": "#/definitions/ResourceResponse"
            }
          },
          "400": {
            "description": "The request was malformed or otherwise incorrect. Inspect the message for a more detailed description.",
            "schema": {
              "$ref": "#/definitions/ErrorResponse"
            }
          },
          "401": {
            "description": "The bot is not authorized to make this request. Please check your Microsoft App ID and Microsoft App password. "
          },
          "403": {
            "description": "The request was a valid request, but the server is refusing to respond to it. The user might be logged in but does not have the necessary permissions for the resource."
          },
          "404": {
            "description": "The resource was not found.",
            "schema": {
              "$ref": "#/definitions/ErrorResponse"
            }
          },
          "405": {
            "description": "The method and URI you are trying to use is not allowed on this service.  For example, not all services support the DELETE or PUT verbs on an activity URI.  ",
            "schema": {
              "$ref": "#/definitions/ErrorResponse"
            }
          },
          "500": {
            "description": "An internal server has occurred. Inspect the message for a more detailed description.",
            "schema": {
              "$ref": "#/definitions/ErrorResponse"
            }
          },
          "503": {
            "description": "The service you are trying to communciate with is unavailable.",
            "schema": {
              "$ref": "#/definitions/ErrorResponse"
            }
          }
        },
        "deprecated": false
      }
    }
  },
  "definitions": {
    "AttachmentInfo": {
      "description": "Metdata for an attachment",
      "type": "object",
      "properties": {
        "name": {
          "description": "Name of the attachment",
          "type": "string"
        },
        "type": {
          "description": "ContentType of the attachment",
          "type": "string"
        },
        "views": {
          "description": "attachment views",
          "type": "array",
          "items": {
            "$ref": "#/definitions/AttachmentView"
          }
        }
      }
    },
    "AttachmentView": {
      "description": "Attachment View name and size",
      "type": "object",
      "properties": {
        "viewId": {
          "description": "content type of the attachmnet",
          "type": "string"
        },
        "size": {
          "format": "int32",
          "description": "Name of the attachment",
          "type": "integer"
        }
      }
    },
    "ErrorResponse": {
      "description": "An HTTP API response",
      "type": "object",
      "properties": {
        "error": {
          "$ref": "#/definitions/Error",
          "description": "Error message"
        }
      }
    },
    "Error": {
      "description": "Object representing error information",
      "type": "object",
      "properties": {
        "code": {
          "description": "Error code",
          "type": "string"
        },
        "message": {
          "description": "Error message",
          "type": "string"
        }
      }
    },
    "ConversationParameters": {
      "description": "Parameters for creating a new conversation",
      "type": "object",
      "properties": {
        "isGroup": {
          "description": "IsGroup",
          "type": "boolean"
        },
        "bot": {
          "$ref": "#/definitions/ChannelAccount",
          "description": "The bot address for this conversation"
        },
        "members": {
          "description": "Members to add to the conversation",
          "type": "array",
          "items": {
            "$ref": "#/definitions/ChannelAccount"
          }
        },
        "topicName": {
          "description": "(Optional) Topic of the conversation (if supported by the channel)",
          "type": "string"
        },
        "activity": {
          "$ref": "#/definitions/Activity",
          "description": "(Optional) When creating a new conversation, use this activity as the intial message to the conversation"
        },
        "channelData": {
          "$ref": "#/definitions/Object",
          "description": "Channel specific payload for creating the conversation"
        }
      }
    },
    "ChannelAccount": {
      "description": "Channel account information needed to route a message",
      "type": "object",
      "properties": {
        "id": {
          "description": "Channel id for the user or bot on this channel (Example: joe@smith.com, or @joesmith or 123456)",
          "type": "string"
        },
        "name": {
          "description": "Display friendly name",
          "type": "string"
        }
      }
    },
    "Activity": {
      "description": "An Activity is the basic communication type for the Bot Framework 3.0 protocol",
      "type": "object",
      "properties": {
        "type": {
          "description": "The type of the activity [message|contactRelationUpdate|converationUpdate|typing|endOfConversation|event|invoke]",
          "type": "string"
        },
        "id": {
          "description": "ID of this activity",
          "type": "string"
        },
        "timestamp": {
          "format": "date-time",
          "description": "UTC Time when message was sent (set by service)",
          "type": "string"
        },
        "localTimestamp": {
          "format": "date-time",
          "description": "Local time when message was sent (set by client, Ex: 2016-09-23T13:07:49.4714686-07:00)",
          "type": "string"
        },
        "serviceUrl": {
          "description": "Service endpoint where operations concerning the activity may be performed",
          "type": "string"
        },
        "channelId": {
          "description": "ID of the channel where the activity was sent",
          "type": "string"
        },
        "from": {
          "$ref": "#/definitions/ChannelAccount",
          "description": "Sender address"
        },
        "conversation": {
          "$ref": "#/definitions/ConversationAccount",
          "description": "Conversation"
        },
        "recipient": {
          "$ref": "#/definitions/ChannelAccount",
          "description": "(Outbound to bot only) Bot's address that received the message"
        },
        "textFormat": {
          "description": "Format of text fields [plain|markdown] Default:markdown",
          "type": "string"
        },
        "attachmentLayout": {
          "description": "Hint for how to deal with multiple attachments: [list|carousel] Default:list",
          "type": "string"
        },
        "membersAdded": {
          "description": "Array of address added",
          "type": "array",
          "items": {
            "$ref": "#/definitions/ChannelAccount"
          }
        },
        "membersRemoved": {
          "description": "Array of addresses removed",
          "type": "array",
          "items": {
            "$ref": "#/definitions/ChannelAccount"
          }
        },
        "topicName": {
          "description": "Conversations new topic name",
          "type": "string"
        },
        "historyDisclosed": {
          "description": "True if the previous history of the channel is disclosed",
          "type": "boolean"
        },
        "locale": {
          "description": "The language code of the Text field",
          "type": "string"
        },
        "text": {
          "description": "Content for the message",
          "type": "string"
        },
        "speak": {
          "description": "SSML Speak for TTS audio response",
          "type": "string"
        },
        "inputHint": {
          "description": "Indicates whether the bot is accepting, expecting, or ignoring input",
          "type": "string"
        },
        "summary": {
          "description": "Text to display if the channel cannot render cards",
          "type": "string"
        },
        "suggestedActions": {
          "$ref": "#/definitions/SuggestedActions",
          "description": "SuggestedActions are used to provide keyboard/quickreply like behavior in many clients"
        },
        "attachments": {
          "description": "Attachments",
          "type": "array",
          "items": {
            "$ref": "#/definitions/Attachment"
          }
        },
        "entities": {
          "description": "Collection of Entity objects, each of which contains metadata about this activity. Each Entity object is typed.",
          "type": "array",
          "items": {
            "$ref": "#/definitions/Entity"
          }
        },
        "channelData": {
          "$ref": "#/definitions/Object",
          "description": "Channel-specific payload"
        },
        "action": {
          "description": "ContactAdded/Removed action",
          "type": "string"
        },
        "replyToId": {
          "description": "The original ID this message is a response to",
          "type": "string"
        },
        "value": {
          "$ref": "#/definitions/Object",
          "description": "Open-ended value"
        },
        "name": {
          "description": "Name of the operation to invoke or the name of the event",
          "type": "string"
        },
        "relatesTo": {
          "$ref": "#/definitions/ConversationReference",
          "description": "Reference to another conversation or activity"
        },
        "code": {
          "description": "Code indicating why the conversation has ended",
          "type": "string"
        }
      }
    },
    "Object": {
      "type": "object",
      "properties": {}
    },
    "ConversationAccount": {
      "description": "Channel account information for a conversation",
      "type": "object",
      "properties": {
        "isGroup": {
          "description": "Is this a reference to a group",
          "type": "boolean"
        },
        "id": {
          "description": "Channel id for the user or bot on this channel (Example: joe@smith.com, or @joesmith or 123456)",
          "type": "string"
        },
        "name": {
          "description": "Display friendly name",
          "type": "string"
        }
      }
    },
    "SuggestedActions": {
      "description": "SuggestedActions that can be performed",
      "type": "object",
      "properties": {
        "to": {
          "description": "Ids of the recipients that the actions should be shown to.  These Ids are relative to the channelId and a subset of all recipients of the activity",
          "type": "array",
          "items": {
            "type": "string"
          }
        },
        "actions": {
          "description": "Actions that can be shown to the user",
          "type": "array",
          "items": {
            "$ref": "#/definitions/CardAction"
          }
        }
      }
    },
    "Attachment": {
      "description": "An attachment within an activity",
      "type": "object",
      "properties": {
        "contentType": {
          "description": "mimetype/Contenttype for the file",
          "type": "string"
        },
        "contentUrl": {
          "description": "Content Url",
          "type": "string"
        },
        "content": {
          "$ref": "#/definitions/Object",
          "description": "Embedded content"
        },
        "name": {
          "description": "(OPTIONAL) The name of the attachment",
          "type": "string"
        },
        "thumbnailUrl": {
          "description": "(OPTIONAL) Thumbnail associated with attachment",
          "type": "string"
        }
      }
    },
    "Entity": {
      "description": "Object of schema.org types",
      "type": "object",
      "properties": {
        "type": {
          "description": "Entity Type (typically from schema.org types)",
          "type": "string"
        }
      }
    },
    "ConversationReference": {
      "description": "An object relating to a particular point in a conversation",
      "type": "object",
      "properties": {
        "activityId": {
          "description": "(Optional) ID of the activity to refer to",
          "type": "string"
        },
        "user": {
          "$ref": "#/definitions/ChannelAccount",
          "description": "(Optional) User participating in this conversation"
        },
        "bot": {
          "$ref": "#/definitions/ChannelAccount",
          "description": "Bot participating in this conversation"
        },
        "conversation": {
          "$ref": "#/definitions/ConversationAccount",
          "description": "Conversation reference"
        },
        "channelId": {
          "description": "Channel ID",
          "type": "string"
        },
        "serviceUrl": {
          "description": "Service endpoint where operations concerning the referenced conversation may be performed",
          "type": "string"
        }
      }
    },
    "CardAction": {
      "description": "An action on a card",
      "type": "object",
      "properties": {
        "type": {
          "description": "Defines the type of action implemented by this button.",
          "type": "string"
        },
        "title": {
          "description": "Text description which appear on the button.",
          "type": "string"
        },
        "image": {
          "description": "URL Picture which will appear on the button, next to text label.",
          "type": "string"
        },
        "value": {
          "$ref": "#/definitions/Object",
          "description": "Supplementary parameter for action. Content of this property depends on the ActionType"
        }
      }
    },
    "ConversationResourceResponse": {
      "description": "A response containing a resource",
      "type": "object",
      "properties": {
        "activityId": {
          "description": "ID of the Activity (if sent)",
          "type": "string"
        },
        "serviceUrl": {
          "description": "Service endpoint where operations concerning the conversation may be performed",
          "type": "string"
        },
        "id": {
          "description": "Id of the resource",
          "type": "string"
        }
      }
    },
    "ResourceResponse": {
      "description": "A response containing a resource ID",
      "type": "object",
      "properties": {
        "id": {
          "description": "Id of the resource",
          "type": "string"
        }
      }
    },
    "AttachmentData": {
      "description": "Attachment data",
      "type": "object",
      "properties": {
        "type": {
          "description": "content type of the attachmnet",
          "type": "string"
        },
        "name": {
          "description": "Name of the attachment",
          "type": "string"
        },
        "originalBase64": {
          "format": "byte",
          "description": "original content",
          "type": "string"
        },
        "thumbnailBase64": {
          "format": "byte",
          "description": "Thumbnail",
          "type": "string"
        }
      }
    },
    "HeroCard": {
      "description": "A Hero card (card with a single, large image)",
      "type": "object",
      "properties": {
        "title": {
          "description": "Title of the card",
          "type": "string"
        },
        "subtitle": {
          "description": "Subtitle of the card",
          "type": "string"
        },
        "text": {
          "description": "Text for the card",
          "type": "string"
        },
        "images": {
          "description": "Array of images for the card",
          "type": "array",
          "items": {
            "$ref": "#/definitions/CardImage"
          }
        },
        "buttons": {
          "description": "Set of actions applicable to the current card",
          "type": "array",
          "items": {
            "$ref": "#/definitions/CardAction"
          }
        },
        "tap": {
          "$ref": "#/definitions/CardAction",
          "description": "This action will be activated when user taps on the card itself"
        }
      }
    },
    "CardImage": {
      "description": "An image on a card",
      "type": "object",
      "properties": {
        "url": {
          "description": "URL Thumbnail image for major content property.",
          "type": "string"
        },
        "alt": {
          "description": "Image description intended for screen readers",
          "type": "string"
        },
        "tap": {
          "$ref": "#/definitions/CardAction",
          "description": "Action assigned to specific Attachment.E.g.navigate to specific URL or play/open media content"
        }
      }
    },
    "ThumbnailCard": {
      "description": "A thumbnail card (card with a single, small thumbnail image)",
      "type": "object",
      "properties": {
        "title": {
          "description": "Title of the card",
          "type": "string"
        },
        "subtitle": {
          "description": "Subtitle of the card",
          "type": "string"
        },
        "text": {
          "description": "Text for the card",
          "type": "string"
        },
        "images": {
          "description": "Array of images for the card",
          "type": "array",
          "items": {
            "$ref": "#/definitions/CardImage"
          }
        },
        "buttons": {
          "description": "Set of actions applicable to the current card",
          "type": "array",
          "items": {
            "$ref": "#/definitions/CardAction"
          }
        },
        "tap": {
          "$ref": "#/definitions/CardAction",
          "description": "This action will be activated when user taps on the card itself"
        }
      }
    },
    "ReceiptCard": {
      "description": "A receipt card",
      "type": "object",
      "properties": {
        "title": {
          "description": "Title of the card",
          "type": "string"
        },
        "items": {
          "description": "Array of Receipt Items",
          "type": "array",
          "items": {
            "$ref": "#/definitions/ReceiptItem"
          }
        },
        "facts": {
          "description": "Array of Fact Objects   Array of key-value pairs.",
          "type": "array",
          "items": {
            "$ref": "#/definitions/Fact"
          }
        },
        "tap": {
          "$ref": "#/definitions/CardAction",
          "description": "This action will be activated when user taps on the card"
        },
        "total": {
          "description": "Total amount of money paid (or should be paid)",
          "type": "string"
        },
        "tax": {
          "description": "Total amount of TAX paid(or should be paid)",
          "type": "string"
        },
        "vat": {
          "description": "Total amount of VAT paid(or should be paid)",
          "type": "string"
        },
        "buttons": {
          "description": "Set of actions applicable to the current card",
          "type": "array",
          "items": {
            "$ref": "#/definitions/CardAction"
          }
        }
      }
    },
    "ReceiptItem": {
      "description": "An item on a receipt card",
      "type": "object",
      "properties": {
        "title": {
          "description": "Title of the Card",
          "type": "string"
        },
        "subtitle": {
          "description": "Subtitle appears just below Title field, differs from Title in font styling only",
          "type": "string"
        },
        "text": {
          "description": "Text field appears just below subtitle, differs from Subtitle in font styling only",
          "type": "string"
        },
        "image": {
          "$ref": "#/definitions/CardImage",
          "description": "Image"
        },
        "price": {
          "description": "Amount with currency",
          "type": "string"
        },
        "quantity": {
          "description": "Number of items of given kind",
          "type": "string"
        },
        "tap": {
          "$ref": "#/definitions/CardAction",
          "description": "This action will be activated when user taps on the Item bubble."
        }
      }
    },
    "Fact": {
      "description": "Set of key-value pairs. Advantage of this section is that key and value properties will be \r\n            rendered with default style information with some delimiter between them. So there is no need for developer to specify style information.",
      "type": "object",
      "properties": {
        "key": {
          "description": "The key for this Fact",
          "type": "string"
        },
        "value": {
          "description": "The value for this Fact",
          "type": "string"
        }
      }
    },
    "SigninCard": {
      "description": "A card representing a request to sign in",
      "type": "object",
      "properties": {
        "text": {
          "description": "Text for signin request",
          "type": "string"
        },
        "buttons": {
          "description": "Action to use to perform signin",
          "type": "array",
          "items": {
            "$ref": "#/definitions/CardAction"
          }
        }
      }
    },
    "AudioCard": {
      "description": "A audio card",
      "type": "object",
      "properties": {
        "aspect": {
          "description": "Aspect ratio of thumbnail/media placeholder, allowed values are \"16x9\" and \"9x16\"",
          "type": "string"
        },
        "title": {
          "description": "Title of the card",
          "type": "string"
        },
        "subtitle": {
          "description": "Subtitle of the card",
          "type": "string"
        },
        "text": {
          "description": "Text of the card",
          "type": "string"
        },
        "image": {
          "$ref": "#/definitions/ThumbnailUrl",
          "description": "Thumbnail placeholder"
        },
        "media": {
          "description": "Array of media Url objects",
          "type": "array",
          "items": {
            "$ref": "#/definitions/MediaUrl"
          }
        },
        "buttons": {
          "description": "Set of actions applicable to the current card",
          "type": "array",
          "items": {
            "$ref": "#/definitions/CardAction"
          }
        },
        "shareable": {
          "description": "Is it OK for this content to be shareable with others (default:true)",
          "type": "boolean"
        },
        "autoloop": {
          "description": "Should the client loop playback at end of content (default:true)",
          "type": "boolean"
        },
        "autostart": {
          "description": "Should the client automatically start playback of video in this card (default:true)",
          "type": "boolean"
        }
      }
    },
    "ThumbnailUrl": {
      "description": "Object describing a media thumbnail",
      "type": "object",
      "properties": {
        "url": {
          "description": "url pointing to an thumbnail to use for media content",
          "type": "string"
        },
        "alt": {
          "description": "Alt text to display for screen readers on the thumbnail image",
          "type": "string"
        }
      }
    },
    "MediaUrl": {
      "description": "MediaUrl data",
      "type": "object",
      "properties": {
        "url": {
          "description": "Url for the media",
          "type": "string"
        },
        "profile": {
          "description": "Optional profile hint to the client to differentiate multiple MediaUrl objects from each other",
          "type": "string"
        }
      }
    },
    "AnimationCard": {
      "description": "An animation card (Ex: gif or short video clip)",
      "type": "object",
      "properties": {
        "title": {
          "description": "Title of the card",
          "type": "string"
        },
        "subtitle": {
          "description": "Subtitle of the card",
          "type": "string"
        },
        "text": {
          "description": "Text of the card",
          "type": "string"
        },
        "image": {
          "$ref": "#/definitions/ThumbnailUrl",
          "description": "Thumbnail placeholder"
        },
        "media": {
          "description": "Array of media Url objects",
          "type": "array",
          "items": {
            "$ref": "#/definitions/MediaUrl"
          }
        },
        "buttons": {
          "description": "Set of actions applicable to the current card",
          "type": "array",
          "items": {
            "$ref": "#/definitions/CardAction"
          }
        },
        "shareable": {
          "description": "Is it OK for this content to be shareable with others (default:true)",
          "type": "boolean"
        },
        "autoloop": {
          "description": "Should the client loop playback at end of content (default:true)",
          "type": "boolean"
        },
        "autostart": {
          "description": "Should the client automatically start playback of video in this card (default:true)",
          "type": "boolean"
        }
      }
    },
    "VideoCard": {
      "description": "A video card",
      "type": "object",
      "properties": {
        "aspect": {
          "description": "Aspect ratio (16:9)(4:3)",
          "type": "string"
        },
        "title": {
          "description": "Title of the card",
          "type": "string"
        },
        "subtitle": {
          "description": "Subtitle of the card",
          "type": "string"
        },
        "text": {
          "description": "Text of the card",
          "type": "string"
        },
        "image": {
          "$ref": "#/definitions/ThumbnailUrl",
          "description": "Thumbnail placeholder"
        },
        "media": {
          "description": "Array of media Url objects",
          "type": "array",
          "items": {
            "$ref": "#/definitions/MediaUrl"
          }
        },
        "buttons": {
          "description": "Set of actions applicable to the current card",
          "type": "array",
          "items": {
            "$ref": "#/definitions/CardAction"
          }
        },
        "shareable": {
          "description": "Is it OK for this content to be shareable with others (default:true)",
          "type": "boolean"
        },
        "autoloop": {
          "description": "Should the client loop playback at end of content (default:true)",
          "type": "boolean"
        },
        "autostart": {
          "description": "Should the client automatically start playback of video in this card (default:true)",
          "type": "boolean"
        }
      }
    },
    "GeoCoordinates": {
      "description": "GeoCoordinates (entity type: \"https://schema.org/GeoCoordinates\")",
      "type": "object",
      "properties": {
        "elevation": {
          "format": "double",
          "description": "Elevation of the location [WGS 84](https://en.wikipedia.org/wiki/World_Geodetic_System)",
          "type": "number"
        },
        "latitude": {
          "format": "double",
          "description": "Latitude of the location [WGS 84](https://en.wikipedia.org/wiki/World_Geodetic_System)",
          "type": "number"
        },
        "longitude": {
          "format": "double",
          "description": "Longitude of the location [WGS 84](https://en.wikipedia.org/wiki/World_Geodetic_System)",
          "type": "number"
        },
        "type": {
          "description": "The type of the thing",
          "type": "string"
        },
        "name": {
          "description": "The name of the thing",
          "type": "string"
        }
      }
    },
    "Place": {
      "description": "Place (entity type: \"https://schema.org/Place\")",
      "type": "object",
      "properties": {
        "address": {
          "$ref": "#/definitions/Object",
          "description": "Address of the place (may be `string` or complex object of type `PostalAddress`)"
        },
        "geo": {
          "$ref": "#/definitions/Object",
          "description": "Geo coordinates of the place (may be complex object of type `GeoCoordinates` or `GeoShape`)"
        },
        "hasMap": {
          "$ref": "#/definitions/Object",
          "description": "Map to the place (may be `string` (URL) or complex object of type `Map`)"
        },
        "type": {
          "description": "The type of the thing",
          "type": "string"
        },
        "name": {
          "description": "The name of the thing",
          "type": "string"
        }
      }
    }
  }
=======
﻿{
  "swagger": "2.0",
  "info": {
    "version": "v3",
    "title": "Microsoft Bot Connector API - v3.0",
    "description": "The Bot Connector REST API allows your bot to send and receive messages to channels configured in the\r\n[Bot Framework Developer Portal](https://dev.botframework.com). The Connector service uses industry-standard REST\r\nand JSON over HTTPS.\r\n\r\nClient libraries for this REST API are available. See below for a list.\r\n\r\nMany bots will use both the Bot Connector REST API and the associated [Bot State REST API](/en-us/restapi/state). The\r\nBot State REST API allows a bot to store and retrieve state associated with users and conversations.\r\n\r\nAuthentication for both the Bot Connector and Bot State REST APIs is accomplished with JWT Bearer tokens, and is\r\ndescribed in detail in the [Connector Authentication](/en-us/restapi/authentication) document.\r\n\r\n# Client Libraries for the Bot Connector REST API\r\n\r\n* [Bot Builder for C#](/en-us/csharp/builder/sdkreference/)\r\n* [Bot Builder for Node.js](/en-us/node/builder/overview/)\r\n* Generate your own from the [Connector API Swagger file](https://raw.githubusercontent.com/Microsoft/BotBuilder/master/CSharp/Library/Microsoft.Bot.Connector.Shared/Swagger/ConnectorAPI.json)\r\n\r\nÂ© 2016 Microsoft",
    "termsOfService": "https://www.microsoft.com/en-us/legal/intellectualproperty/copyright/default.aspx",
    "contact": {
      "name": "Bot Framework",
      "url": "https://botframework.com",
      "email": "botframework@microsoft.com"
    },
    "license": {
      "name": "The MIT License (MIT)",
      "url": "https://opensource.org/licenses/MIT"
    }
  },
  "host": "api.botframework.com",
  "schemes": [ "https" ],
  "paths": {
    "/v3/attachments/{attachmentId}": {
      "get": {
        "tags": [ "Attachments" ],
        "summary": "GetAttachmentInfo",
        "description": "Get AttachmentInfo structure describing the attachment views",
        "operationId": "Attachments_GetAttachmentInfo",
        "consumes": [],
        "produces": [ "application/json", "text/json", "application/xml", "text/xml" ],
        "parameters": [
          {
            "name": "attachmentId",
            "in": "path",
            "description": "attachment id",
            "required": true,
            "type": "string"
          }
        ],
        "responses": {
          "200": {
            "description": "An attachmentInfo object is returned which describes the:\r\n* type of the attachment\r\n* name of the attachment\r\n\r\n\r\nand an array of views:\r\n* Size - size of the object\r\n* ViewId - View Id which can be used to fetch a variation on the content (ex: original or thumbnail)",
            "schema": { "$ref": "#/definitions/AttachmentInfo" }
          },
          "400": {
            "description": "The request was malformed or otherwise incorrect. Inspect the message for a more detailed description.",
            "schema": { "$ref": "#/definitions/ErrorResponse" }
          },
          "401": { "description": "The bot is not authorized to make this request. Please check your Microsoft App ID and Microsoft App password. " },
          "403": { "description": "The request was a valid request, but the server is refusing to respond to it. The user might be logged in but does not have the necessary permissions for the resource." },
          "404": {
            "description": "The resource was not found.",
            "schema": { "$ref": "#/definitions/ErrorResponse" }
          },
          "500": {
            "description": "An internal server has occurred. Inspect the message for a more detailed description.",
            "schema": { "$ref": "#/definitions/ErrorResponse" }
          },
          "503": {
            "description": "The service you are trying to communciate with is unavailable.",
            "schema": { "$ref": "#/definitions/ErrorResponse" }
          }
        },
        "deprecated": false
      }
    },
    "/v3/attachments/{attachmentId}/views/{viewId}": {
      "get": {
        "tags": [ "Attachments" ],
        "summary": "GetAttachment",
        "description": "Get the named view as binary content",
        "operationId": "Attachments_GetAttachment",
        "consumes": [],
        "produces": [ "application/json", "text/json", "application/xml", "text/xml" ],
        "parameters": [
          {
            "name": "attachmentId",
            "in": "path",
            "description": "attachment id",
            "required": true,
            "type": "string"
          },
          {
            "name": "viewId",
            "in": "path",
            "description": "View id from attachmentInfo",
            "required": true,
            "type": "string"
          }
        ],
        "responses": {
          "200": {
            "description": "An array of bytes which represent the content.",
            "schema": {
              "format": "byte",
              "type": "string"
            }
          },
          "301": { "description": "The Location header describes where the content is now." },
          "302": { "description": "The Location header describes where the content is now." },
          "400": {
            "description": "The request was malformed or otherwise incorrect. Inspect the message for a more detailed description.",
            "schema": { "$ref": "#/definitions/ErrorResponse" }
          },
          "401": { "description": "The bot is not authorized to make this request. Please check your Microsoft App ID and Microsoft App password. " },
          "403": { "description": "The request was a valid request, but the server is refusing to respond to it. The user might be logged in but does not have the necessary permissions for the resource." },
          "404": {
            "description": "The resource was not found.",
            "schema": { "$ref": "#/definitions/ErrorResponse" }
          },
          "500": {
            "description": "An internal server has occurred. Inspect the message for a more detailed description.",
            "schema": { "$ref": "#/definitions/ErrorResponse" }
          },
          "503": {
            "description": "The service you are trying to communciate with is unavailable.",
            "schema": { "$ref": "#/definitions/ErrorResponse" }
          }
        },
        "deprecated": false
      }
    },
    "/v3/conversations": {
      "post": {
        "tags": [ "Conversations" ],
        "summary": "CreateConversation",
        "description": "Create a new Conversation.\r\n\r\nPOST to this method with a\r\n* Bot being the bot creating the conversation\r\n* IsGroup set to true if this is not a direct message (default is false)\r\n* Members array contining the members you want to have be in the conversation.\r\n\r\nThe return value is a ResourceResponse which contains a conversation id which is suitable for use\r\nin the message payload and REST API uris.\r\n\r\nMost channels only support the semantics of bots initiating a direct message conversation.  An example of how to do that would be:\r\n\r\n```\r\nvar resource = await connector.conversations.CreateConversation(new ConversationParameters(){ Bot = bot, members = new ChannelAccount[] { new ChannelAccount(\"user1\") } );\r\nawait connect.Conversations.SendToConversationAsync(resource.Id, new Activity() ... ) ;\r\n\r\n```",
        "operationId": "Conversations_CreateConversation",
        "consumes": [ "application/json", "text/json", "application/xml", "text/xml", "application/x-www-form-urlencoded" ],
        "produces": [ "application/json", "text/json", "application/xml", "text/xml" ],
        "parameters": [
          {
            "name": "parameters",
            "in": "body",
            "description": "Parameters to create the conversation from",
            "required": true,
            "schema": { "$ref": "#/definitions/ConversationParameters" }
          }
        ],
        "responses": {
          "200": {
            "description": "An object will be returned containing \r\n* the ID for the conversation\r\n* ActivityId for the activity if provided.  If ActivityId is null then the channel doesn't support returning resource id's for activity.",
            "schema": { "$ref": "#/definitions/ConversationResourceResponse" }
          },
          "201": {
            "description": "An object will be returned containing \r\n* the ID for the conversation\r\n* ActivityId for the activity if provided.  If ActivityId is null then the channel doesn't support returning resource id's for activity.",
            "schema": { "$ref": "#/definitions/ConversationResourceResponse" }
          },
          "202": {
            "description": "An object will be returned containing \r\n* the ID for the conversation\r\n* ActivityId for the activity if provided.  If ActivityId is null then the channel doesn't support returning resource id's for activity.",
            "schema": { "$ref": "#/definitions/ConversationResourceResponse" }
          },
          "400": {
            "description": "The request was malformed or otherwise incorrect. Inspect the message for a more detailed description.",
            "schema": { "$ref": "#/definitions/ErrorResponse" }
          },
          "401": { "description": "The bot is not authorized to make this request. Please check your Microsoft App ID and Microsoft App password. " },
          "403": { "description": "The request was a valid request, but the server is refusing to respond to it. The user might be logged in but does not have the necessary permissions for the resource." },
          "404": {
            "description": "The resource was not found.",
            "schema": { "$ref": "#/definitions/ErrorResponse" }
          },
          "405": {
            "description": "The method and URI you are trying to use is not allowed on this service.  For example, not all services support the DELETE or PUT verbs on an activity URI.  ",
            "schema": { "$ref": "#/definitions/ErrorResponse" }
          },
          "500": {
            "description": "An internal server has occurred. Inspect the message for a more detailed description.",
            "schema": { "$ref": "#/definitions/ErrorResponse" }
          },
          "503": {
            "description": "The service you are trying to communciate with is unavailable.",
            "schema": { "$ref": "#/definitions/ErrorResponse" }
          }
        },
        "deprecated": false
      }
    },
    "/v3/conversations/{conversationId}/activities": {
      "post": {
        "tags": [ "Conversations" ],
        "summary": "SendToConversation",
        "description": "This method allows you to send an activity to the end of a conversation.\r\n\r\nThis is slightly different from ReplyToActivity().\r\n* SendToConverstion(conversationId) - will append the activity to the end of the conversation according to the timestamp or semantics of the channel.\r\n* ReplyToActivity(conversationId,ActivityId) - adds the activity as a reply to another activity, if the channel supports it. If the channel does not support nested replies, ReplyToActivity falls back to SendToConversation.\r\n\r\nUse ReplyToActivity when replying to a specific activity in the conversation.\r\n\r\nUse SendToConversation in all other cases.",
        "operationId": "Conversations_SendToConversation",
        "consumes": [ "application/json", "text/json", "application/xml", "text/xml", "application/x-www-form-urlencoded" ],
        "produces": [ "application/json", "text/json" ],
        "parameters": [
          {
            "name": "activity",
            "in": "body",
            "description": "Activity to send",
            "required": true,
            "schema": { "$ref": "#/definitions/Activity" }
          },
          {
            "name": "conversationId",
            "in": "path",
            "description": "Conversation ID",
            "required": true,
            "type": "string"
          }
        ],
        "responses": {
          "200": {
            "description": "An object will be returned containing the ID for the resource.",
            "schema": { "$ref": "#/definitions/ResourceResponse" }
          },
          "201": {
            "description": "A ResourceResponse object will be returned containing the ID for the resource.",
            "schema": { "$ref": "#/definitions/ResourceResponse" }
          },
          "202": {
            "description": "An object will be returned containing the ID for the resource.",
            "schema": { "$ref": "#/definitions/ResourceResponse" }
          },
          "400": {
            "description": "The request was malformed or otherwise incorrect. Inspect the message for a more detailed description.",
            "schema": { "$ref": "#/definitions/ErrorResponse" }
          },
          "401": { "description": "The bot is not authorized to make this request. Please check your Microsoft App ID and Microsoft App password. " },
          "403": { "description": "The request was a valid request, but the server is refusing to respond to it. The user might be logged in but does not have the necessary permissions for the resource." },
          "404": {
            "description": "The resource was not found.",
            "schema": { "$ref": "#/definitions/ErrorResponse" }
          },
          "500": {
            "description": "An internal server has occurred. Inspect the message for a more detailed description.",
            "schema": { "$ref": "#/definitions/ErrorResponse" }
          },
          "503": {
            "description": "The service you are trying to communciate with is unavailable.",
            "schema": { "$ref": "#/definitions/ErrorResponse" }
          }
        },
        "deprecated": false
      }
    },
    "/v3/conversations/{conversationId}/activities/{activityId}": {
      "put": {
        "tags": [ "Conversations" ],
        "summary": "UpdateActivity",
        "description": "Edit an existing activity.\r\n\r\nSome channels allow you to edit an existing activity to reflect the new state of a bot conversation.\r\n\r\nFor example, you can remove buttons after someone has clicked \"Approve\" button.",
        "operationId": "Conversations_UpdateActivity",
        "consumes": [ "application/json", "text/json", "application/xml", "text/xml", "application/x-www-form-urlencoded" ],
        "produces": [ "application/json", "text/json" ],
        "parameters": [
          {
            "name": "conversationId",
            "in": "path",
            "description": "Conversation ID",
            "required": true,
            "type": "string"
          },
          {
            "name": "activityId",
            "in": "path",
            "description": "activityId to update",
            "required": true,
            "type": "string"
          },
          {
            "name": "activity",
            "in": "body",
            "description": "replacement Activity",
            "required": true,
            "schema": { "$ref": "#/definitions/Activity" }
          }
        ],
        "responses": {
          "200": {
            "description": "An object will be returned containing the ID for the resource.",
            "schema": { "$ref": "#/definitions/ResourceResponse" }
          },
          "201": {
            "description": "A ResourceResponse object will be returned containing the ID for the resource.",
            "schema": { "$ref": "#/definitions/ResourceResponse" }
          },
          "202": {
            "description": "An object will be returned containing the ID for the resource.",
            "schema": { "$ref": "#/definitions/ResourceResponse" }
          },
          "400": {
            "description": "The request was malformed or otherwise incorrect. Inspect the message for a more detailed description.",
            "schema": { "$ref": "#/definitions/ErrorResponse" }
          },
          "401": { "description": "The bot is not authorized to make this request. Please check your Microsoft App ID and Microsoft App password. " },
          "403": { "description": "The request was a valid request, but the server is refusing to respond to it. The user might be logged in but does not have the necessary permissions for the resource." },
          "404": {
            "description": "The resource was not found.",
            "schema": { "$ref": "#/definitions/ErrorResponse" }
          },
          "405": {
            "description": "The method and URI you are trying to use is not allowed on this service.  For example, not all services support the DELETE or PUT verbs on an activity URI.  ",
            "schema": { "$ref": "#/definitions/ErrorResponse" }
          },
          "500": {
            "description": "An internal server has occurred. Inspect the message for a more detailed description.",
            "schema": { "$ref": "#/definitions/ErrorResponse" }
          },
          "503": {
            "description": "The service you are trying to communciate with is unavailable.",
            "schema": { "$ref": "#/definitions/ErrorResponse" }
          }
        },
        "deprecated": false
      },
      "post": {
        "tags": [ "Conversations" ],
        "summary": "ReplyToActivity",
        "description": "This method allows you to reply to an activity.\r\n\r\nThis is slightly different from SendToConversation().\r\n* SendToConverstion(conversationId) - will append the activity to the end of the conversation according to the timestamp or semantics of the channel.\r\n* ReplyToActivity(conversationId,ActivityId) - adds the activity as a reply to another activity, if the channel supports it. If the channel does not support nested replies, ReplyToActivity falls back to SendToConversation.\r\n\r\nUse ReplyToActivity when replying to a specific activity in the conversation.\r\n\r\nUse SendToConversation in all other cases.",
        "operationId": "Conversations_ReplyToActivity",
        "consumes": [ "application/json", "text/json", "application/xml", "text/xml", "application/x-www-form-urlencoded" ],
        "produces": [ "application/json", "text/json" ],
        "parameters": [
          {
            "name": "conversationId",
            "in": "path",
            "description": "Conversation ID",
            "required": true,
            "type": "string"
          },
          {
            "name": "activityId",
            "in": "path",
            "description": "activityId the reply is to (OPTIONAL)",
            "required": true,
            "type": "string"
          },
          {
            "name": "activity",
            "in": "body",
            "description": "Activity to send",
            "required": true,
            "schema": { "$ref": "#/definitions/Activity" }
          }
        ],
        "responses": {
          "200": {
            "description": "An object will be returned containing the ID for the resource.",
            "schema": { "$ref": "#/definitions/ResourceResponse" }
          },
          "201": {
            "description": "A ResourceResponse object will be returned containing the ID for the resource.",
            "schema": { "$ref": "#/definitions/ResourceResponse" }
          },
          "202": {
            "description": "An object will be returned containing the ID for the resource.",
            "schema": { "$ref": "#/definitions/ResourceResponse" }
          },
          "400": {
            "description": "The request was malformed or otherwise incorrect. Inspect the message for a more detailed description.",
            "schema": { "$ref": "#/definitions/ErrorResponse" }
          },
          "401": { "description": "The bot is not authorized to make this request. Please check your Microsoft App ID and Microsoft App password. " },
          "403": { "description": "The request was a valid request, but the server is refusing to respond to it. The user might be logged in but does not have the necessary permissions for the resource." },
          "404": {
            "description": "The resource was not found.",
            "schema": { "$ref": "#/definitions/ErrorResponse" }
          },
          "500": {
            "description": "An internal server has occurred. Inspect the message for a more detailed description.",
            "schema": { "$ref": "#/definitions/ErrorResponse" }
          },
          "503": {
            "description": "The service you are trying to communciate with is unavailable.",
            "schema": { "$ref": "#/definitions/ErrorResponse" }
          }
        },
        "deprecated": false
      },
      "delete": {
        "tags": [ "Conversations" ],
        "summary": "DeleteActivity",
        "description": "Delete an existing activity.\r\n\r\nSome channels allow you to delete an existing activity, and if successful this method will remove the specified activity.",
        "operationId": "Conversations_DeleteActivity",
        "consumes": [],
        "produces": [ "application/json", "text/json", "application/xml", "text/xml" ],
        "parameters": [
          {
            "name": "conversationId",
            "in": "path",
            "description": "Conversation ID",
            "required": true,
            "type": "string"
          },
          {
            "name": "activityId",
            "in": "path",
            "description": "activityId to delete",
            "required": true,
            "type": "string"
          }
        ],
        "responses": {
          "200": { "description": "The operation succeeded, there is no response." },
          "202": { "description": "The request has been accepted for processing, but the processing has not been completed" },
          "400": {
            "description": "The request was malformed or otherwise incorrect. Inspect the message for a more detailed description.",
            "schema": { "$ref": "#/definitions/ErrorResponse" }
          },
          "401": { "description": "The bot is not authorized to make this request. Please check your Microsoft App ID and Microsoft App password. " },
          "403": { "description": "The request was a valid request, but the server is refusing to respond to it. The user might be logged in but does not have the necessary permissions for the resource." },
          "404": {
            "description": "The resource was not found.",
            "schema": { "$ref": "#/definitions/ErrorResponse" }
          },
          "405": {
            "description": "The method and URI you are trying to use is not allowed on this service.  For example, not all services support the DELETE or PUT verbs on an activity URI.  ",
            "schema": { "$ref": "#/definitions/ErrorResponse" }
          },
          "500": {
            "description": "An internal server has occurred. Inspect the message for a more detailed description.",
            "schema": { "$ref": "#/definitions/ErrorResponse" }
          },
          "503": {
            "description": "The service you are trying to communciate with is unavailable.",
            "schema": { "$ref": "#/definitions/ErrorResponse" }
          }
        },
        "deprecated": false
      }
    },
    "/v3/conversations/{conversationId}/members": {
      "get": {
        "tags": [ "Conversations" ],
        "summary": "GetConversationMembers",
        "description": "Enumerate the members of a converstion. \r\n\r\nThis REST API takes a ConversationId and returns an array of ChannelAccount objects representing the members of the conversation.",
        "operationId": "Conversations_GetConversationMembers",
        "consumes": [],
        "produces": [ "application/json", "text/json", "application/xml", "text/xml" ],
        "parameters": [
          {
            "name": "conversationId",
            "in": "path",
            "description": "Conversation ID",
            "required": true,
            "type": "string"
          }
        ],
        "responses": {
          "200": {
            "description": "An array of ChannelAccount objects",
            "schema": {
              "type": "array",
              "items": { "$ref": "#/definitions/ChannelAccount" }
            }
          },
          "400": {
            "description": "The request was malformed or otherwise incorrect. Inspect the message for a more detailed description.",
            "schema": { "$ref": "#/definitions/ErrorResponse" }
          },
          "401": { "description": "The bot is not authorized to make this request. Please check your Microsoft App ID and Microsoft App password. " },
          "403": { "description": "The request was a valid request, but the server is refusing to respond to it. The user might be logged in but does not have the necessary permissions for the resource." },
          "404": {
            "description": "The resource was not found.",
            "schema": { "$ref": "#/definitions/ErrorResponse" }
          },
          "405": {
            "description": "The method and URI you are trying to use is not allowed on this service.  For example, not all services support the DELETE or PUT verbs on an activity URI.  ",
            "schema": { "$ref": "#/definitions/ErrorResponse" }
          },
          "500": {
            "description": "An internal server has occurred. Inspect the message for a more detailed description.",
            "schema": { "$ref": "#/definitions/ErrorResponse" }
          },
          "503": {
            "description": "The service you are trying to communciate with is unavailable.",
            "schema": { "$ref": "#/definitions/ErrorResponse" }
          }
        },
        "deprecated": false
      }
    },
    "/v3/conversations/{conversationId}/activities/{activityId}/members": {
      "get": {
        "tags": [ "Conversations" ],
        "summary": "GetActivityMembers",
        "description": "Enumerate the members of an activity. \r\n\r\nThis REST API takes a ConversationId and a ActivityId, returning an array of ChannelAccount objects representing the members of the particular activity in the conversation.",
        "operationId": "Conversations_GetActivityMembers",
        "consumes": [],
        "produces": [ "application/json", "text/json", "application/xml", "text/xml" ],
        "parameters": [
          {
            "name": "conversationId",
            "in": "path",
            "description": "Conversation ID",
            "required": true,
            "type": "string"
          },
          {
            "name": "activityId",
            "in": "path",
            "description": "Activity ID",
            "required": true,
            "type": "string"
          }
        ],
        "responses": {
          "200": {
            "description": "An array of ChannelAccount objects",
            "schema": {
              "type": "array",
              "items": { "$ref": "#/definitions/ChannelAccount" }
            }
          },
          "400": {
            "description": "The request was malformed or otherwise incorrect. Inspect the message for a more detailed description.",
            "schema": { "$ref": "#/definitions/ErrorResponse" }
          },
          "401": { "description": "The bot is not authorized to make this request. Please check your Microsoft App ID and Microsoft App password. " },
          "403": { "description": "The request was a valid request, but the server is refusing to respond to it. The user might be logged in but does not have the necessary permissions for the resource." },
          "404": {
            "description": "The resource was not found.",
            "schema": { "$ref": "#/definitions/ErrorResponse" }
          },
          "405": {
            "description": "The method and URI you are trying to use is not allowed on this service.  For example, not all services support the DELETE or PUT verbs on an activity URI.  ",
            "schema": { "$ref": "#/definitions/ErrorResponse" }
          },
          "500": {
            "description": "An internal server has occurred. Inspect the message for a more detailed description.",
            "schema": { "$ref": "#/definitions/ErrorResponse" }
          },
          "503": {
            "description": "The service you are trying to communciate with is unavailable.",
            "schema": { "$ref": "#/definitions/ErrorResponse" }
          }
        },
        "deprecated": false
      }
    },
    "/v3/conversations/{conversationId}/attachments": {
      "post": {
        "tags": [ "Conversations" ],
        "summary": "UploadAttachment",
        "description": "Upload an attachment directly into a channel's blob storage.\r\n\r\nThis is useful because it allows you to store data in a compliant store when dealing with enterprises.\r\n\r\nThe response is a ResourceResponse which contains an AttachmentId which is suitable for using with the attachments API.",
        "operationId": "Conversations_UploadAttachment",
        "consumes": [ "application/json", "text/json", "application/xml", "text/xml", "application/x-www-form-urlencoded" ],
        "produces": [ "application/json", "text/json" ],
        "parameters": [
          {
            "name": "conversationId",
            "in": "path",
            "description": "Conversation ID",
            "required": true,
            "type": "string"
          },
          {
            "name": "attachmentUpload",
            "in": "body",
            "description": "Attachment data",
            "required": true,
            "schema": { "$ref": "#/definitions/AttachmentData" }
          }
        ],
        "responses": {
          "200": {
            "description": "An object will be returned containing the ID for the resource.",
            "schema": { "$ref": "#/definitions/ResourceResponse" }
          },
          "201": {
            "description": "A ResourceResponse object will be returned containing the ID for the resource.",
            "schema": { "$ref": "#/definitions/ResourceResponse" }
          },
          "202": {
            "description": "An object will be returned containing the ID for the resource.",
            "schema": { "$ref": "#/definitions/ResourceResponse" }
          },
          "400": {
            "description": "The request was malformed or otherwise incorrect. Inspect the message for a more detailed description.",
            "schema": { "$ref": "#/definitions/ErrorResponse" }
          },
          "401": { "description": "The bot is not authorized to make this request. Please check your Microsoft App ID and Microsoft App password. " },
          "403": { "description": "The request was a valid request, but the server is refusing to respond to it. The user might be logged in but does not have the necessary permissions for the resource." },
          "404": {
            "description": "The resource was not found.",
            "schema": { "$ref": "#/definitions/ErrorResponse" }
          },
          "405": {
            "description": "The method and URI you are trying to use is not allowed on this service.  For example, not all services support the DELETE or PUT verbs on an activity URI.  ",
            "schema": { "$ref": "#/definitions/ErrorResponse" }
          },
          "500": {
            "description": "An internal server has occurred. Inspect the message for a more detailed description.",
            "schema": { "$ref": "#/definitions/ErrorResponse" }
          },
          "503": {
            "description": "The service you are trying to communciate with is unavailable.",
            "schema": { "$ref": "#/definitions/ErrorResponse" }
          }
        },
        "deprecated": false
      }
    }
  },
  "definitions": {
    "AttachmentInfo": {
      "description": "Metdata for an attachment",
      "type": "object",
      "properties": {
        "name": {
          "description": "Name of the attachment",
          "type": "string"
        },
        "type": {
          "description": "ContentType of the attachment",
          "type": "string"
        },
        "views": {
          "description": "attachment views",
          "type": "array",
          "items": { "$ref": "#/definitions/AttachmentView" }
        }
      }
    },
    "AttachmentView": {
      "description": "Attachment View name and size",
      "type": "object",
      "properties": {
        "viewId": {
          "description": "content type of the attachmnet",
          "type": "string"
        },
        "size": {
          "format": "int32",
          "description": "Name of the attachment",
          "type": "integer"
        }
      }
    },
    "ErrorResponse": {
      "description": "An HTTP API response",
      "type": "object",
      "properties": {
        "error": {
          "$ref": "#/definitions/Error",
          "description": "Error message"
        }
      }
    },
    "Error": {
      "description": "Object representing error information",
      "type": "object",
      "properties": {
        "code": {
          "description": "Error code",
          "type": "string"
        },
        "message": {
          "description": "Error message",
          "type": "string"
        }
      }
    },
    "ConversationParameters": {
      "description": "Parameters for creating a new conversation",
      "type": "object",
      "properties": {
        "isGroup": {
          "description": "IsGroup",
          "type": "boolean"
        },
        "bot": {
          "$ref": "#/definitions/ChannelAccount",
          "description": "The bot address for this conversation"
        },
        "members": {
          "description": "Members to add to the conversation",
          "type": "array",
          "items": { "$ref": "#/definitions/ChannelAccount" }
        },
        "topicName": {
          "description": "(Optional) Topic of the conversation (if supported by the channel)",
          "type": "string"
        },
        "activity": {
          "$ref": "#/definitions/Activity",
          "description": "(Optional) When creating a new conversation, use this activity as the intial message to the conversation"
        },
        "channelData": {
          "$ref": "#/definitions/Object",
          "description": "Channel specific payload for creating the conversation"
        }
      }
    },
    "ChannelAccount": {
      "description": "Channel account information needed to route a message",
      "type": "object",
      "properties": {
        "id": {
          "description": "Channel id for the user or bot on this channel (Example: joe@smith.com, or @joesmith or 123456)",
          "type": "string"
        },
        "name": {
          "description": "Display friendly name",
          "type": "string"
        }
      }
    },
    "Activity": {
      "description": "An Activity is the basic communication type for the Bot Framework 3.0 protocol",
      "type": "object",
      "properties": {
        "type": {
          "description": "The type of the activity [message|contactRelationUpdate|converationUpdate|typing|endOfConversation|event|invoke]",
          "type": "string"
        },
        "id": {
          "description": "ID of this activity",
          "type": "string"
        },
        "timestamp": {
          "format": "date-time",
          "description": "UTC Time when message was sent (set by service)",
          "type": "string"
        },
        "localTimestamp": {
          "format": "date-time",
          "description": "Local time when message was sent (set by client, Ex: 2016-09-23T13:07:49.4714686-07:00)",
          "type": "string"
        },
        "serviceUrl": {
          "description": "Service endpoint where operations concerning the activity may be performed",
          "type": "string"
        },
        "channelId": {
          "description": "ID of the channel where the activity was sent",
          "type": "string"
        },
        "from": {
          "$ref": "#/definitions/ChannelAccount",
          "description": "Sender address"
        },
        "conversation": {
          "$ref": "#/definitions/ConversationAccount",
          "description": "Conversation"
        },
        "recipient": {
          "$ref": "#/definitions/ChannelAccount",
          "description": "(Outbound to bot only) Bot's address that received the message"
        },
        "textFormat": {
          "description": "Format of text fields [plain|markdown] Default:markdown",
          "type": "string"
        },
        "attachmentLayout": {
          "description": "Hint for how to deal with multiple attachments: [list|carousel] Default:list",
          "type": "string"
        },
        "membersAdded": {
          "description": "Array of address added",
          "type": "array",
          "items": { "$ref": "#/definitions/ChannelAccount" }
        },
        "membersRemoved": {
          "description": "Array of addresses removed",
          "type": "array",
          "items": { "$ref": "#/definitions/ChannelAccount" }
        },
        "topicName": {
          "description": "Conversations new topic name",
          "type": "string"
        },
        "historyDisclosed": {
          "description": "True if the previous history of the channel is disclosed",
          "type": "boolean"
        },
        "locale": {
          "description": "The language code of the Text field",
          "type": "string"
        },
        "text": {
          "description": "Content for the message",
          "type": "string"
        },
        "summary": {
          "description": "Text to display if the channel cannot render cards",
          "type": "string"
        },
        "suggestedActions": {
          "description": "SuggestedActions are used to provide keyboard/quickreply like behavior in many clients",
          "type": "array",
          "items": { "$ref": "#/definitions/CardAction" }
        },
        "attachments": {
          "description": "Attachments",
          "type": "array",
          "items": { "$ref": "#/definitions/Attachment" }
        },
        "entities": {
          "description": "Collection of Entity objects, each of which contains metadata about this activity. Each Entity object is typed.",
          "type": "array",
          "items": { "$ref": "#/definitions/Entity" }
        },
        "channelData": {
          "$ref": "#/definitions/Object",
          "description": "Channel-specific payload"
        },
        "action": {
          "description": "ContactAdded/Removed action",
          "type": "string"
        },
        "replyToId": {
          "description": "The original ID this message is a response to",
          "type": "string"
        },
        "value": {
          "$ref": "#/definitions/Object",
          "description": "Open-ended value"
        },
        "name": {
          "description": "Name of the operation to invoke or the name of the event",
          "type": "string"
        },
        "relatesTo": {
          "$ref": "#/definitions/ConversationReference",
          "description": "Reference to another conversation or activity"
        }
      }
    },
    "Object": {
      "type": "object",
      "properties": {}
    },
    "ConversationAccount": {
      "description": "Channel account information for a conversation",
      "type": "object",
      "properties": {
        "isGroup": {
          "description": "Is this a reference to a group",
          "type": "boolean"
        },
        "id": {
          "description": "Channel id for the user or bot on this channel (Example: joe@smith.com, or @joesmith or 123456)",
          "type": "string"
        },
        "name": {
          "description": "Display friendly name",
          "type": "string"
        }
      }
    },
    "CardAction": {
      "description": "An action on a card",
      "type": "object",
      "properties": {
        "type": {
          "description": "Defines the type of action implemented by this button.",
          "type": "string"
        },
        "title": {
          "description": "Text description which appear on the button.",
          "type": "string"
        },
        "image": {
          "description": "URL Picture which will appear on the button, next to text label.",
          "type": "string"
        },
        "value": {
          "$ref": "#/definitions/Object",
          "description": "Supplementary parameter for action. Content of this property depends on the ActionType"
        }
      }
    },
    "Attachment": {
      "description": "An attachment within an activity",
      "type": "object",
      "properties": {
        "contentType": {
          "description": "mimetype/Contenttype for the file",
          "type": "string"
        },
        "contentUrl": {
          "description": "Content Url",
          "type": "string"
        },
        "content": {
          "$ref": "#/definitions/Object",
          "description": "Embedded content"
        },
        "name": {
          "description": "(OPTIONAL) The name of the attachment",
          "type": "string"
        },
        "thumbnailUrl": {
          "description": "(OPTIONAL) Thumbnail associated with attachment",
          "type": "string"
        }
      }
    },
    "Entity": {
      "description": "Object of schema.org types",
      "type": "object",
      "properties": {
        "type": {
          "description": "Entity Type (typically from schema.org types)",
          "type": "string"
        }
      }
    },
    "ConversationReference": {
      "description": "An object relating to a particular point in a conversation",
      "type": "object",
      "properties": {
        "activityId": {
          "description": "(Optional) ID of the activity to refer to",
          "type": "string"
        },
        "user": {
          "$ref": "#/definitions/ChannelAccount",
          "description": "(Optional) User participating in this conversation"
        },
        "bot": {
          "$ref": "#/definitions/ChannelAccount",
          "description": "Bot participating in this conversation"
        },
        "conversation": {
          "$ref": "#/definitions/ConversationAccount",
          "description": "Conversation reference"
        },
        "channelId": {
          "description": "Channel ID",
          "type": "string"
        },
        "serviceUrl": {
          "description": "Service endpoint where operations concerning the referenced conversation may be performed",
          "type": "string"
        }
      }
    },
    "ConversationResourceResponse": {
      "description": "A response containing a resource",
      "type": "object",
      "properties": {
        "activityId": {
          "description": "ID of the Activity (if sent)",
          "type": "string"
        },
        "serviceUrl": {
          "description": "Service endpoint where operations concerning the conversation may be performed",
          "type": "string"
        },
        "id": {
          "description": "Id of the resource",
          "type": "string"
        }
      }
    },
    "ResourceResponse": {
      "description": "A response containing a resource ID",
      "type": "object",
      "properties": {
        "id": {
          "description": "Id of the resource",
          "type": "string"
        }
      }
    },
    "AttachmentData": {
      "description": "Attachment data",
      "type": "object",
      "properties": {
        "type": {
          "description": "content type of the attachmnet",
          "type": "string"
        },
        "name": {
          "description": "Name of the attachment",
          "type": "string"
        },
        "originalBase64": {
          "format": "byte",
          "description": "original content",
          "type": "string"
        },
        "thumbnailBase64": {
          "format": "byte",
          "description": "Thumbnail",
          "type": "string"
        }
      }
    },
    "HeroCard": {
      "description": "A Hero card (card with a single, large image)",
      "type": "object",
      "properties": {
        "title": {
          "description": "Title of the card",
          "type": "string"
        },
        "subtitle": {
          "description": "Subtitle of the card",
          "type": "string"
        },
        "text": {
          "description": "Text for the card",
          "type": "string"
        },
        "images": {
          "description": "Array of images for the card",
          "type": "array",
          "items": { "$ref": "#/definitions/CardImage" }
        },
        "buttons": {
          "description": "Set of actions applicable to the current card",
          "type": "array",
          "items": { "$ref": "#/definitions/CardAction" }
        },
        "tap": {
          "$ref": "#/definitions/CardAction",
          "description": "This action will be activated when user taps on the card itself"
        }
      }
    },
    "CardImage": {
      "description": "An image on a card",
      "type": "object",
      "properties": {
        "url": {
          "description": "URL Thumbnail image for major content property.",
          "type": "string"
        },
        "alt": {
          "description": "Image description intended for screen readers",
          "type": "string"
        },
        "tap": {
          "$ref": "#/definitions/CardAction",
          "description": "Action assigned to specific Attachment.E.g.navigate to specific URL or play/open media content"
        }
      }
    },
    "ThumbnailCard": {
      "description": "A thumbnail card (card with a single, small thumbnail image)",
      "type": "object",
      "properties": {
        "title": {
          "description": "Title of the card",
          "type": "string"
        },
        "subtitle": {
          "description": "Subtitle of the card",
          "type": "string"
        },
        "text": {
          "description": "Text for the card",
          "type": "string"
        },
        "images": {
          "description": "Array of images for the card",
          "type": "array",
          "items": { "$ref": "#/definitions/CardImage" }
        },
        "buttons": {
          "description": "Set of actions applicable to the current card",
          "type": "array",
          "items": { "$ref": "#/definitions/CardAction" }
        },
        "tap": {
          "$ref": "#/definitions/CardAction",
          "description": "This action will be activated when user taps on the card itself"
        }
      }
    },
    "ReceiptCard": {
      "description": "A receipt card",
      "type": "object",
      "properties": {
        "title": {
          "description": "Title of the card",
          "type": "string"
        },
        "items": {
          "description": "Array of Receipt Items",
          "type": "array",
          "items": { "$ref": "#/definitions/ReceiptItem" }
        },
        "facts": {
          "description": "Array of Fact Objects   Array of key-value pairs.",
          "type": "array",
          "items": { "$ref": "#/definitions/Fact" }
        },
        "tap": {
          "$ref": "#/definitions/CardAction",
          "description": "This action will be activated when user taps on the card"
        },
        "total": {
          "description": "Total amount of money paid (or should be paid)",
          "type": "string"
        },
        "tax": {
          "description": "Total amount of TAX paid(or should be paid)",
          "type": "string"
        },
        "vat": {
          "description": "Total amount of VAT paid(or should be paid)",
          "type": "string"
        },
        "buttons": {
          "description": "Set of actions applicable to the current card",
          "type": "array",
          "items": { "$ref": "#/definitions/CardAction" }
        }
      }
    },
    "ReceiptItem": {
      "description": "An item on a receipt card",
      "type": "object",
      "properties": {
        "title": {
          "description": "Title of the Card",
          "type": "string"
        },
        "subtitle": {
          "description": "Subtitle appears just below Title field, differs from Title in font styling only",
          "type": "string"
        },
        "text": {
          "description": "Text field appears just below subtitle, differs from Subtitle in font styling only",
          "type": "string"
        },
        "image": {
          "$ref": "#/definitions/CardImage",
          "description": "Image"
        },
        "price": {
          "description": "Amount with currency",
          "type": "string"
        },
        "quantity": {
          "description": "Number of items of given kind",
          "type": "string"
        },
        "tap": {
          "$ref": "#/definitions/CardAction",
          "description": "This action will be activated when user taps on the Item bubble."
        }
      }
    },
    "Fact": {
      "description": "Set of key-value pairs. Advantage of this section is that key and value properties will be \r\n            rendered with default style information with some delimiter between them. So there is no need for developer to specify style information.",
      "type": "object",
      "properties": {
        "key": {
          "description": "The key for this Fact",
          "type": "string"
        },
        "value": {
          "description": "The value for this Fact",
          "type": "string"
        }
      }
    },
    "SigninCard": {
      "description": "A card representing a request to sign in",
      "type": "object",
      "properties": {
        "text": {
          "description": "Text for signin request",
          "type": "string"
        },
        "buttons": {
          "description": "Action to use to perform signin",
          "type": "array",
          "items": { "$ref": "#/definitions/CardAction" }
        }
      }
    },
    "AudioCard": {
      "description": "A audio card",
      "type": "object",
      "properties": {
        "title": {
          "description": "Title of the card",
          "type": "string"
        },
        "subtitle": {
          "description": "Subtitle of the card",
          "type": "string"
        },
        "text": {
          "description": "Text of the card",
          "type": "string"
        },
        "image": {
          "$ref": "#/definitions/ThumbnailUrl",
          "description": "Thumbnail placeholder"
        },
        "media": {
          "description": "Array of media Url objects",
          "type": "array",
          "items": { "$ref": "#/definitions/MediaUrl" }
        },
        "buttons": {
          "description": "Set of actions applicable to the current card",
          "type": "array",
          "items": { "$ref": "#/definitions/CardAction" }
        },
        "shareable": {
          "description": "Is it OK for this content to be shareable with others (default:true)",
          "type": "boolean"
        },
        "autoloop": {
          "description": "Should the client loop playback at end of content (default:true)",
          "type": "boolean"
        },
        "autostart": {
          "description": "Should the client automatically start playback of video in this card (default:true)",
          "type": "boolean"
        },
        "aspect": {
          "description": "Aspect ratio of thumbnail/media placeholder, allowed values are \"16x9\" and \"9x16\"",
          "type": "string"
        }
      }
    },
    "ThumbnailUrl": {
      "description": "Object describing a media thumbnail",
      "type": "object",
      "properties": {
        "url": {
          "description": "url pointing to an thumbnail to use for media content",
          "type": "string"
        },
        "alt": {
          "description": "Alt text to display for screen readers on the thumbnail image",
          "type": "string"
        }
      }
    },
    "MediaUrl": {
      "description": "MediaUrl data",
      "type": "object",
      "properties": {
        "url": {
          "description": "Url for the media",
          "type": "string"
        },
        "profile": {
          "description": "Optional profile hint to the client to differentiate multiple MediaUrl objects from each other",
          "type": "string"
        }
      }
    },
    "AnimationCard": {
      "description": "An animation card (Ex: gif or short video clip)",
      "type": "object",
      "properties": {
        "title": {
          "description": "Title of the card",
          "type": "string"
        },
        "subtitle": {
          "description": "Subtitle of the card",
          "type": "string"
        },
        "text": {
          "description": "Text of the card",
          "type": "string"
        },
        "image": {
          "$ref": "#/definitions/ThumbnailUrl",
          "description": "Thumbnail placeholder"
        },
        "media": {
          "description": "Array of media Url objects",
          "type": "array",
          "items": { "$ref": "#/definitions/MediaUrl" }
        },
        "buttons": {
          "description": "Set of actions applicable to the current card",
          "type": "array",
          "items": { "$ref": "#/definitions/CardAction" }
        },
        "shareable": {
          "description": "Is it OK for this content to be shareable with others (default:true)",
          "type": "boolean"
        },
        "autoloop": {
          "description": "Should the client loop playback at end of content (default:true)",
          "type": "boolean"
        },
        "autostart": {
          "description": "Should the client automatically start playback of video in this card (default:true)",
          "type": "boolean"
        }
      }
    },
    "VideoCard": {
      "description": "A video card",
      "type": "object",
      "properties": {
        "title": {
          "description": "Title of the card",
          "type": "string"
        },
        "subtitle": {
          "description": "Subtitle of the card",
          "type": "string"
        },
        "text": {
          "description": "Text of the card",
          "type": "string"
        },
        "image": {
          "$ref": "#/definitions/ThumbnailUrl",
          "description": "Thumbnail placeholder"
        },
        "media": {
          "description": "Array of media Url objects",
          "type": "array",
          "items": { "$ref": "#/definitions/MediaUrl" }
        },
        "buttons": {
          "description": "Set of actions applicable to the current card",
          "type": "array",
          "items": { "$ref": "#/definitions/CardAction" }
        },
        "shareable": {
          "description": "Is it OK for this content to be shareable with others (default:true)",
          "type": "boolean"
        },
        "autoloop": {
          "description": "Should the client loop playback at end of content (default:true)",
          "type": "boolean"
        },
        "autostart": {
          "description": "Should the client automatically start playback of video in this card (default:true)",
          "type": "boolean"
        },
        "aspect": {
          "description": "Aspect ratio (16:9)(4:3)",
          "type": "string"
        }
      }
    },
    "GeoCoordinates": {
      "description": "GeoCoordinates (entity type: \"https://schema.org/GeoCoordinates\")",
      "type": "object",
      "properties": {
        "elevation": {
          "format": "double",
          "description": "Elevation of the location [WGS 84](https://en.wikipedia.org/wiki/World_Geodetic_System)",
          "type": "number"
        },
        "latitude": {
          "format": "double",
          "description": "Latitude of the location [WGS 84](https://en.wikipedia.org/wiki/World_Geodetic_System)",
          "type": "number"
        },
        "longitude": {
          "format": "double",
          "description": "Longitude of the location [WGS 84](https://en.wikipedia.org/wiki/World_Geodetic_System)",
          "type": "number"
        },
        "type": {
          "description": "The type of the thing",
          "type": "string"
        },
        "name": {
          "description": "The name of the thing",
          "type": "string"
        }
      }
    },
    "Place": {
      "description": "Place (entity type: \"https://schema.org/Place\")",
      "type": "object",
      "properties": {
        "address": {
          "$ref": "#/definitions/Object",
          "description": "Address of the place (may be `string` or complex object of type `PostalAddress`)"
        },
        "geo": {
          "$ref": "#/definitions/Object",
          "description": "Geo coordinates of the place (may be complex object of type `GeoCoordinates` or `GeoShape`)"
        },
        "hasMap": {
          "$ref": "#/definitions/Object",
          "description": "Map to the place (may be `string` (URL) or complex object of type `Map`)"
        },
        "type": {
          "description": "The type of the thing",
          "type": "string"
        },
        "name": {
          "description": "The name of the thing",
          "type": "string"
        }
      }
    }
  }
>>>>>>> 4b3ea78e
}<|MERGE_RESOLUTION|>--- conflicted
+++ resolved
@@ -1,3135 +1,1742 @@
-<<<<<<< HEAD
-{
-  "swagger": "2.0",
-  "info": {
-    "version": "v3",
-    "title": "Microsoft Bot Connector API - v3.0",
-    "description": "The Bot Connector REST API allows your bot to send and receive messages to channels configured in the\r\n[Bot Framework Developer Portal](https://dev.botframework.com). The Connector service uses industry-standard REST\r\nand JSON over HTTPS.\r\n\r\nClient libraries for this REST API are available. See below for a list.\r\n\r\nMany bots will use both the Bot Connector REST API and the associated [Bot State REST API](/en-us/restapi/state). The\r\nBot State REST API allows a bot to store and retrieve state associated with users and conversations.\r\n\r\nAuthentication for both the Bot Connector and Bot State REST APIs is accomplished with JWT Bearer tokens, and is\r\ndescribed in detail in the [Connector Authentication](/en-us/restapi/authentication) document.\r\n\r\n# Client Libraries for the Bot Connector REST API\r\n\r\n* [Bot Builder for C#](/en-us/csharp/builder/sdkreference/)\r\n* [Bot Builder for Node.js](/en-us/node/builder/overview/)\r\n* Generate your own from the [Connector API Swagger file](https://raw.githubusercontent.com/Microsoft/BotBuilder/master/CSharp/Library/Microsoft.Bot.Connector.Shared/Swagger/ConnectorAPI.json)\r\n\r\n© 2016 Microsoft",
-    "termsOfService": "https://www.microsoft.com/en-us/legal/intellectualproperty/copyright/default.aspx",
-    "contact": {
-      "name": "Bot Framework",
-      "url": "https://botframework.com",
-      "email": "botframework@microsoft.com"
-    },
-    "license": {
-      "name": "The MIT License (MIT)",
-      "url": "https://opensource.org/licenses/MIT"
-    }
-  },
-  "host": "api.botframework.com",
-  "schemes": [
-    "https"
-  ],
-  "paths": {
-    "/v3/attachments/{attachmentId}": {
-      "get": {
-        "tags": [
-          "Attachments"
-        ],
-        "summary": "GetAttachmentInfo",
-        "description": "Get AttachmentInfo structure describing the attachment views",
-        "operationId": "Attachments_GetAttachmentInfo",
-        "consumes": [],
-        "produces": [
-          "application/json",
-          "text/json",
-          "application/xml",
-          "text/xml"
-        ],
-        "parameters": [
-          {
-            "name": "attachmentId",
-            "in": "path",
-            "description": "attachment id",
-            "required": true,
-            "type": "string"
-          }
-        ],
-        "responses": {
-          "200": {
-            "description": "An attachmentInfo object is returned which describes the:\r\n* type of the attachment\r\n* name of the attachment\r\n\r\n\r\nand an array of views:\r\n* Size - size of the object\r\n* ViewId - View Id which can be used to fetch a variation on the content (ex: original or thumbnail)",
-            "schema": {
-              "$ref": "#/definitions/AttachmentInfo"
-            }
-          },
-          "400": {
-            "description": "The request was malformed or otherwise incorrect. Inspect the message for a more detailed description.",
-            "schema": {
-              "$ref": "#/definitions/ErrorResponse"
-            }
-          },
-          "401": {
-            "description": "The bot is not authorized to make this request. Please check your Microsoft App ID and Microsoft App password. "
-          },
-          "403": {
-            "description": "The request was a valid request, but the server is refusing to respond to it. The user might be logged in but does not have the necessary permissions for the resource."
-          },
-          "404": {
-            "description": "The resource was not found.",
-            "schema": {
-              "$ref": "#/definitions/ErrorResponse"
-            }
-          },
-          "500": {
-            "description": "An internal server has occurred. Inspect the message for a more detailed description.",
-            "schema": {
-              "$ref": "#/definitions/ErrorResponse"
-            }
-          },
-          "503": {
-            "description": "The service you are trying to communciate with is unavailable.",
-            "schema": {
-              "$ref": "#/definitions/ErrorResponse"
-            }
-          }
-        },
-        "deprecated": false
-      }
-    },
-    "/v3/attachments/{attachmentId}/views/{viewId}": {
-      "get": {
-        "tags": [
-          "Attachments"
-        ],
-        "summary": "GetAttachment",
-        "description": "Get the named view as binary content",
-        "operationId": "Attachments_GetAttachment",
-        "consumes": [],
-        "produces": [
-          "application/json",
-          "text/json",
-          "application/xml",
-          "text/xml"
-        ],
-        "parameters": [
-          {
-            "name": "attachmentId",
-            "in": "path",
-            "description": "attachment id",
-            "required": true,
-            "type": "string"
-          },
-          {
-            "name": "viewId",
-            "in": "path",
-            "description": "View id from attachmentInfo",
-            "required": true,
-            "type": "string"
-          }
-        ],
-        "responses": {
-          "200": {
-            "description": "An array of bytes which represent the content.",
-            "schema": {
-              "format": "byte",
-              "type": "string"
-            }
-          },
-          "301": {
-            "description": "The Location header describes where the content is now."
-          },
-          "302": {
-            "description": "The Location header describes where the content is now."
-          },
-          "400": {
-            "description": "The request was malformed or otherwise incorrect. Inspect the message for a more detailed description.",
-            "schema": {
-              "$ref": "#/definitions/ErrorResponse"
-            }
-          },
-          "401": {
-            "description": "The bot is not authorized to make this request. Please check your Microsoft App ID and Microsoft App password. "
-          },
-          "403": {
-            "description": "The request was a valid request, but the server is refusing to respond to it. The user might be logged in but does not have the necessary permissions for the resource."
-          },
-          "404": {
-            "description": "The resource was not found.",
-            "schema": {
-              "$ref": "#/definitions/ErrorResponse"
-            }
-          },
-          "500": {
-            "description": "An internal server has occurred. Inspect the message for a more detailed description.",
-            "schema": {
-              "$ref": "#/definitions/ErrorResponse"
-            }
-          },
-          "503": {
-            "description": "The service you are trying to communciate with is unavailable.",
-            "schema": {
-              "$ref": "#/definitions/ErrorResponse"
-            }
-          }
-        },
-        "deprecated": false
-      }
-    },
-    "/v3/conversations": {
-      "post": {
-        "tags": [
-          "Conversations"
-        ],
-        "summary": "CreateConversation",
-        "description": "Create a new Conversation.\r\n\r\nPOST to this method with a\r\n* Bot being the bot creating the conversation\r\n* IsGroup set to true if this is not a direct message (default is false)\r\n* Members array contining the members you want to have be in the conversation.\r\n\r\nThe return value is a ResourceResponse which contains a conversation id which is suitable for use\r\nin the message payload and REST API uris.\r\n\r\nMost channels only support the semantics of bots initiating a direct message conversation.  An example of how to do that would be:\r\n\r\n```\r\nvar resource = await connector.conversations.CreateConversation(new ConversationParameters(){ Bot = bot, members = new ChannelAccount[] { new ChannelAccount(\"user1\") } );\r\nawait connect.Conversations.SendToConversationAsync(resource.Id, new Activity() ... ) ;\r\n\r\n```",
-        "operationId": "Conversations_CreateConversation",
-        "consumes": [
-          "application/json",
-          "text/json",
-          "application/xml",
-          "text/xml",
-          "application/x-www-form-urlencoded"
-        ],
-        "produces": [
-          "application/json",
-          "text/json",
-          "application/xml",
-          "text/xml"
-        ],
-        "parameters": [
-          {
-            "name": "parameters",
-            "in": "body",
-            "description": "Parameters to create the conversation from",
-            "required": true,
-            "schema": {
-              "$ref": "#/definitions/ConversationParameters"
-            }
-          }
-        ],
-        "responses": {
-          "200": {
-            "description": "An object will be returned containing \r\n* the ID for the conversation\r\n* ActivityId for the activity if provided.  If ActivityId is null then the channel doesn't support returning resource id's for activity.",
-            "schema": {
-              "$ref": "#/definitions/ConversationResourceResponse"
-            }
-          },
-          "201": {
-            "description": "An object will be returned containing \r\n* the ID for the conversation\r\n* ActivityId for the activity if provided.  If ActivityId is null then the channel doesn't support returning resource id's for activity.",
-            "schema": {
-              "$ref": "#/definitions/ConversationResourceResponse"
-            }
-          },
-          "202": {
-            "description": "An object will be returned containing \r\n* the ID for the conversation\r\n* ActivityId for the activity if provided.  If ActivityId is null then the channel doesn't support returning resource id's for activity.",
-            "schema": {
-              "$ref": "#/definitions/ConversationResourceResponse"
-            }
-          },
-          "400": {
-            "description": "The request was malformed or otherwise incorrect. Inspect the message for a more detailed description.",
-            "schema": {
-              "$ref": "#/definitions/ErrorResponse"
-            }
-          },
-          "401": {
-            "description": "The bot is not authorized to make this request. Please check your Microsoft App ID and Microsoft App password. "
-          },
-          "403": {
-            "description": "The request was a valid request, but the server is refusing to respond to it. The user might be logged in but does not have the necessary permissions for the resource."
-          },
-          "404": {
-            "description": "The resource was not found.",
-            "schema": {
-              "$ref": "#/definitions/ErrorResponse"
-            }
-          },
-          "405": {
-            "description": "The method and URI you are trying to use is not allowed on this service.  For example, not all services support the DELETE or PUT verbs on an activity URI.  ",
-            "schema": {
-              "$ref": "#/definitions/ErrorResponse"
-            }
-          },
-          "500": {
-            "description": "An internal server has occurred. Inspect the message for a more detailed description.",
-            "schema": {
-              "$ref": "#/definitions/ErrorResponse"
-            }
-          },
-          "503": {
-            "description": "The service you are trying to communciate with is unavailable.",
-            "schema": {
-              "$ref": "#/definitions/ErrorResponse"
-            }
-          }
-        },
-        "deprecated": false
-      }
-    },
-    "/v3/conversations/{conversationId}/activities": {
-      "post": {
-        "tags": [
-          "Conversations"
-        ],
-        "summary": "SendToConversation",
-        "description": "This method allows you to send an activity to the end of a conversation.\r\n\r\nThis is slightly different from ReplyToActivity().\r\n* SendToConverstion(conversationId) - will append the activity to the end of the conversation according to the timestamp or semantics of the channel.\r\n* ReplyToActivity(conversationId,ActivityId) - adds the activity as a reply to another activity, if the channel supports it. If the channel does not support nested replies, ReplyToActivity falls back to SendToConversation.\r\n\r\nUse ReplyToActivity when replying to a specific activity in the conversation.\r\n\r\nUse SendToConversation in all other cases.",
-        "operationId": "Conversations_SendToConversation",
-        "consumes": [
-          "application/json",
-          "text/json",
-          "application/xml",
-          "text/xml",
-          "application/x-www-form-urlencoded"
-        ],
-        "produces": [
-          "application/json",
-          "text/json"
-        ],
-        "parameters": [
-          {
-            "name": "activity",
-            "in": "body",
-            "description": "Activity to send",
-            "required": true,
-            "schema": {
-              "$ref": "#/definitions/Activity"
-            }
-          },
-          {
-            "name": "conversationId",
-            "in": "path",
-            "description": "Conversation ID",
-            "required": true,
-            "type": "string"
-          }
-        ],
-        "responses": {
-          "200": {
-            "description": "An object will be returned containing the ID for the resource.",
-            "schema": {
-              "$ref": "#/definitions/ResourceResponse"
-            }
-          },
-          "201": {
-            "description": "A ResourceResponse object will be returned containing the ID for the resource.",
-            "schema": {
-              "$ref": "#/definitions/ResourceResponse"
-            }
-          },
-          "202": {
-            "description": "An object will be returned containing the ID for the resource.",
-            "schema": {
-              "$ref": "#/definitions/ResourceResponse"
-            }
-          },
-          "400": {
-            "description": "The request was malformed or otherwise incorrect. Inspect the message for a more detailed description.",
-            "schema": {
-              "$ref": "#/definitions/ErrorResponse"
-            }
-          },
-          "401": {
-            "description": "The bot is not authorized to make this request. Please check your Microsoft App ID and Microsoft App password. "
-          },
-          "403": {
-            "description": "The request was a valid request, but the server is refusing to respond to it. The user might be logged in but does not have the necessary permissions for the resource."
-          },
-          "404": {
-            "description": "The resource was not found.",
-            "schema": {
-              "$ref": "#/definitions/ErrorResponse"
-            }
-          },
-          "500": {
-            "description": "An internal server has occurred. Inspect the message for a more detailed description.",
-            "schema": {
-              "$ref": "#/definitions/ErrorResponse"
-            }
-          },
-          "503": {
-            "description": "The service you are trying to communciate with is unavailable.",
-            "schema": {
-              "$ref": "#/definitions/ErrorResponse"
-            }
-          }
-        },
-        "deprecated": false
-      }
-    },
-    "/v3/conversations/{conversationId}/activities/{activityId}": {
-      "put": {
-        "tags": [
-          "Conversations"
-        ],
-        "summary": "UpdateActivity",
-        "description": "Edit an existing activity.\r\n\r\nSome channels allow you to edit an existing activity to reflect the new state of a bot conversation.\r\n\r\nFor example, you can remove buttons after someone has clicked \"Approve\" button.",
-        "operationId": "Conversations_UpdateActivity",
-        "consumes": [
-          "application/json",
-          "text/json",
-          "application/xml",
-          "text/xml",
-          "application/x-www-form-urlencoded"
-        ],
-        "produces": [
-          "application/json",
-          "text/json"
-        ],
-        "parameters": [
-          {
-            "name": "conversationId",
-            "in": "path",
-            "description": "Conversation ID",
-            "required": true,
-            "type": "string"
-          },
-          {
-            "name": "activityId",
-            "in": "path",
-            "description": "activityId to update",
-            "required": true,
-            "type": "string"
-          },
-          {
-            "name": "activity",
-            "in": "body",
-            "description": "replacement Activity",
-            "required": true,
-            "schema": {
-              "$ref": "#/definitions/Activity"
-            }
-          }
-        ],
-        "responses": {
-          "200": {
-            "description": "An object will be returned containing the ID for the resource.",
-            "schema": {
-              "$ref": "#/definitions/ResourceResponse"
-            }
-          },
-          "201": {
-            "description": "A ResourceResponse object will be returned containing the ID for the resource.",
-            "schema": {
-              "$ref": "#/definitions/ResourceResponse"
-            }
-          },
-          "202": {
-            "description": "An object will be returned containing the ID for the resource.",
-            "schema": {
-              "$ref": "#/definitions/ResourceResponse"
-            }
-          },
-          "400": {
-            "description": "The request was malformed or otherwise incorrect. Inspect the message for a more detailed description.",
-            "schema": {
-              "$ref": "#/definitions/ErrorResponse"
-            }
-          },
-          "401": {
-            "description": "The bot is not authorized to make this request. Please check your Microsoft App ID and Microsoft App password. "
-          },
-          "403": {
-            "description": "The request was a valid request, but the server is refusing to respond to it. The user might be logged in but does not have the necessary permissions for the resource."
-          },
-          "404": {
-            "description": "The resource was not found.",
-            "schema": {
-              "$ref": "#/definitions/ErrorResponse"
-            }
-          },
-          "405": {
-            "description": "The method and URI you are trying to use is not allowed on this service.  For example, not all services support the DELETE or PUT verbs on an activity URI.  ",
-            "schema": {
-              "$ref": "#/definitions/ErrorResponse"
-            }
-          },
-          "500": {
-            "description": "An internal server has occurred. Inspect the message for a more detailed description.",
-            "schema": {
-              "$ref": "#/definitions/ErrorResponse"
-            }
-          },
-          "503": {
-            "description": "The service you are trying to communciate with is unavailable.",
-            "schema": {
-              "$ref": "#/definitions/ErrorResponse"
-            }
-          }
-        },
-        "deprecated": false
-      },
-      "post": {
-        "tags": [
-          "Conversations"
-        ],
-        "summary": "ReplyToActivity",
-        "description": "This method allows you to reply to an activity.\r\n\r\nThis is slightly different from SendToConversation().\r\n* SendToConverstion(conversationId) - will append the activity to the end of the conversation according to the timestamp or semantics of the channel.\r\n* ReplyToActivity(conversationId,ActivityId) - adds the activity as a reply to another activity, if the channel supports it. If the channel does not support nested replies, ReplyToActivity falls back to SendToConversation.\r\n\r\nUse ReplyToActivity when replying to a specific activity in the conversation.\r\n\r\nUse SendToConversation in all other cases.",
-        "operationId": "Conversations_ReplyToActivity",
-        "consumes": [
-          "application/json",
-          "text/json",
-          "application/xml",
-          "text/xml",
-          "application/x-www-form-urlencoded"
-        ],
-        "produces": [
-          "application/json",
-          "text/json"
-        ],
-        "parameters": [
-          {
-            "name": "conversationId",
-            "in": "path",
-            "description": "Conversation ID",
-            "required": true,
-            "type": "string"
-          },
-          {
-            "name": "activityId",
-            "in": "path",
-            "description": "activityId the reply is to (OPTIONAL)",
-            "required": true,
-            "type": "string"
-          },
-          {
-            "name": "activity",
-            "in": "body",
-            "description": "Activity to send",
-            "required": true,
-            "schema": {
-              "$ref": "#/definitions/Activity"
-            }
-          }
-        ],
-        "responses": {
-          "200": {
-            "description": "An object will be returned containing the ID for the resource.",
-            "schema": {
-              "$ref": "#/definitions/ResourceResponse"
-            }
-          },
-          "201": {
-            "description": "A ResourceResponse object will be returned containing the ID for the resource.",
-            "schema": {
-              "$ref": "#/definitions/ResourceResponse"
-            }
-          },
-          "202": {
-            "description": "An object will be returned containing the ID for the resource.",
-            "schema": {
-              "$ref": "#/definitions/ResourceResponse"
-            }
-          },
-          "400": {
-            "description": "The request was malformed or otherwise incorrect. Inspect the message for a more detailed description.",
-            "schema": {
-              "$ref": "#/definitions/ErrorResponse"
-            }
-          },
-          "401": {
-            "description": "The bot is not authorized to make this request. Please check your Microsoft App ID and Microsoft App password. "
-          },
-          "403": {
-            "description": "The request was a valid request, but the server is refusing to respond to it. The user might be logged in but does not have the necessary permissions for the resource."
-          },
-          "404": {
-            "description": "The resource was not found.",
-            "schema": {
-              "$ref": "#/definitions/ErrorResponse"
-            }
-          },
-          "500": {
-            "description": "An internal server has occurred. Inspect the message for a more detailed description.",
-            "schema": {
-              "$ref": "#/definitions/ErrorResponse"
-            }
-          },
-          "503": {
-            "description": "The service you are trying to communciate with is unavailable.",
-            "schema": {
-              "$ref": "#/definitions/ErrorResponse"
-            }
-          }
-        },
-        "deprecated": false
-      },
-      "delete": {
-        "tags": [
-          "Conversations"
-        ],
-        "summary": "DeleteActivity",
-        "description": "Delete an existing activity.\r\n\r\nSome channels allow you to delete an existing activity, and if successful this method will remove the specified activity.",
-        "operationId": "Conversations_DeleteActivity",
-        "consumes": [],
-        "produces": [
-          "application/json",
-          "text/json",
-          "application/xml",
-          "text/xml"
-        ],
-        "parameters": [
-          {
-            "name": "conversationId",
-            "in": "path",
-            "description": "Conversation ID",
-            "required": true,
-            "type": "string"
-          },
-          {
-            "name": "activityId",
-            "in": "path",
-            "description": "activityId to delete",
-            "required": true,
-            "type": "string"
-          }
-        ],
-        "responses": {
-          "200": {
-            "description": "The operation succeeded, there is no response."
-          },
-          "202": {
-            "description": "The request has been accepted for processing, but the processing has not been completed"
-          },
-          "400": {
-            "description": "The request was malformed or otherwise incorrect. Inspect the message for a more detailed description.",
-            "schema": {
-              "$ref": "#/definitions/ErrorResponse"
-            }
-          },
-          "401": {
-            "description": "The bot is not authorized to make this request. Please check your Microsoft App ID and Microsoft App password. "
-          },
-          "403": {
-            "description": "The request was a valid request, but the server is refusing to respond to it. The user might be logged in but does not have the necessary permissions for the resource."
-          },
-          "404": {
-            "description": "The resource was not found.",
-            "schema": {
-              "$ref": "#/definitions/ErrorResponse"
-            }
-          },
-          "405": {
-            "description": "The method and URI you are trying to use is not allowed on this service.  For example, not all services support the DELETE or PUT verbs on an activity URI.  ",
-            "schema": {
-              "$ref": "#/definitions/ErrorResponse"
-            }
-          },
-          "500": {
-            "description": "An internal server has occurred. Inspect the message for a more detailed description.",
-            "schema": {
-              "$ref": "#/definitions/ErrorResponse"
-            }
-          },
-          "503": {
-            "description": "The service you are trying to communciate with is unavailable.",
-            "schema": {
-              "$ref": "#/definitions/ErrorResponse"
-            }
-          }
-        },
-        "deprecated": false
-      }
-    },
-    "/v3/conversations/{conversationId}/members": {
-      "get": {
-        "tags": [
-          "Conversations"
-        ],
-        "summary": "GetConversationMembers",
-        "description": "Enumerate the members of a converstion. \r\n\r\nThis REST API takes a ConversationId and returns an array of ChannelAccount objects representing the members of the conversation.",
-        "operationId": "Conversations_GetConversationMembers",
-        "consumes": [],
-        "produces": [
-          "application/json",
-          "text/json",
-          "application/xml",
-          "text/xml"
-        ],
-        "parameters": [
-          {
-            "name": "conversationId",
-            "in": "path",
-            "description": "Conversation ID",
-            "required": true,
-            "type": "string"
-          }
-        ],
-        "responses": {
-          "200": {
-            "description": "An array of ChannelAccount objects",
-            "schema": {
-              "type": "array",
-              "items": {
-                "$ref": "#/definitions/ChannelAccount"
-              }
-            }
-          },
-          "400": {
-            "description": "The request was malformed or otherwise incorrect. Inspect the message for a more detailed description.",
-            "schema": {
-              "$ref": "#/definitions/ErrorResponse"
-            }
-          },
-          "401": {
-            "description": "The bot is not authorized to make this request. Please check your Microsoft App ID and Microsoft App password. "
-          },
-          "403": {
-            "description": "The request was a valid request, but the server is refusing to respond to it. The user might be logged in but does not have the necessary permissions for the resource."
-          },
-          "404": {
-            "description": "The resource was not found.",
-            "schema": {
-              "$ref": "#/definitions/ErrorResponse"
-            }
-          },
-          "405": {
-            "description": "The method and URI you are trying to use is not allowed on this service.  For example, not all services support the DELETE or PUT verbs on an activity URI.  ",
-            "schema": {
-              "$ref": "#/definitions/ErrorResponse"
-            }
-          },
-          "500": {
-            "description": "An internal server has occurred. Inspect the message for a more detailed description.",
-            "schema": {
-              "$ref": "#/definitions/ErrorResponse"
-            }
-          },
-          "503": {
-            "description": "The service you are trying to communciate with is unavailable.",
-            "schema": {
-              "$ref": "#/definitions/ErrorResponse"
-            }
-          }
-        },
-        "deprecated": false
-      }
-    },
-    "/v3/conversations/{conversationId}/activities/{activityId}/members": {
-      "get": {
-        "tags": [
-          "Conversations"
-        ],
-        "summary": "GetActivityMembers",
-        "description": "Enumerate the members of an activity. \r\n\r\nThis REST API takes a ConversationId and a ActivityId, returning an array of ChannelAccount objects representing the members of the particular activity in the conversation.",
-        "operationId": "Conversations_GetActivityMembers",
-        "consumes": [],
-        "produces": [
-          "application/json",
-          "text/json",
-          "application/xml",
-          "text/xml"
-        ],
-        "parameters": [
-          {
-            "name": "conversationId",
-            "in": "path",
-            "description": "Conversation ID",
-            "required": true,
-            "type": "string"
-          },
-          {
-            "name": "activityId",
-            "in": "path",
-            "description": "Activity ID",
-            "required": true,
-            "type": "string"
-          }
-        ],
-        "responses": {
-          "200": {
-            "description": "An array of ChannelAccount objects",
-            "schema": {
-              "type": "array",
-              "items": {
-                "$ref": "#/definitions/ChannelAccount"
-              }
-            }
-          },
-          "400": {
-            "description": "The request was malformed or otherwise incorrect. Inspect the message for a more detailed description.",
-            "schema": {
-              "$ref": "#/definitions/ErrorResponse"
-            }
-          },
-          "401": {
-            "description": "The bot is not authorized to make this request. Please check your Microsoft App ID and Microsoft App password. "
-          },
-          "403": {
-            "description": "The request was a valid request, but the server is refusing to respond to it. The user might be logged in but does not have the necessary permissions for the resource."
-          },
-          "404": {
-            "description": "The resource was not found.",
-            "schema": {
-              "$ref": "#/definitions/ErrorResponse"
-            }
-          },
-          "405": {
-            "description": "The method and URI you are trying to use is not allowed on this service.  For example, not all services support the DELETE or PUT verbs on an activity URI.  ",
-            "schema": {
-              "$ref": "#/definitions/ErrorResponse"
-            }
-          },
-          "500": {
-            "description": "An internal server has occurred. Inspect the message for a more detailed description.",
-            "schema": {
-              "$ref": "#/definitions/ErrorResponse"
-            }
-          },
-          "503": {
-            "description": "The service you are trying to communciate with is unavailable.",
-            "schema": {
-              "$ref": "#/definitions/ErrorResponse"
-            }
-          }
-        },
-        "deprecated": false
-      }
-    },
-    "/v3/conversations/{conversationId}/attachments": {
-      "post": {
-        "tags": [
-          "Conversations"
-        ],
-        "summary": "UploadAttachment",
-        "description": "Upload an attachment directly into a channel's blob storage.\r\n\r\nThis is useful because it allows you to store data in a compliant store when dealing with enterprises.\r\n\r\nThe response is a ResourceResponse which contains an AttachmentId which is suitable for using with the attachments API.",
-        "operationId": "Conversations_UploadAttachment",
-        "consumes": [
-          "application/json",
-          "text/json",
-          "application/xml",
-          "text/xml",
-          "application/x-www-form-urlencoded"
-        ],
-        "produces": [
-          "application/json",
-          "text/json"
-        ],
-        "parameters": [
-          {
-            "name": "conversationId",
-            "in": "path",
-            "description": "Conversation ID",
-            "required": true,
-            "type": "string"
-          },
-          {
-            "name": "attachmentUpload",
-            "in": "body",
-            "description": "Attachment data",
-            "required": true,
-            "schema": {
-              "$ref": "#/definitions/AttachmentData"
-            }
-          }
-        ],
-        "responses": {
-          "200": {
-            "description": "An object will be returned containing the ID for the resource.",
-            "schema": {
-              "$ref": "#/definitions/ResourceResponse"
-            }
-          },
-          "201": {
-            "description": "A ResourceResponse object will be returned containing the ID for the resource.",
-            "schema": {
-              "$ref": "#/definitions/ResourceResponse"
-            }
-          },
-          "202": {
-            "description": "An object will be returned containing the ID for the resource.",
-            "schema": {
-              "$ref": "#/definitions/ResourceResponse"
-            }
-          },
-          "400": {
-            "description": "The request was malformed or otherwise incorrect. Inspect the message for a more detailed description.",
-            "schema": {
-              "$ref": "#/definitions/ErrorResponse"
-            }
-          },
-          "401": {
-            "description": "The bot is not authorized to make this request. Please check your Microsoft App ID and Microsoft App password. "
-          },
-          "403": {
-            "description": "The request was a valid request, but the server is refusing to respond to it. The user might be logged in but does not have the necessary permissions for the resource."
-          },
-          "404": {
-            "description": "The resource was not found.",
-            "schema": {
-              "$ref": "#/definitions/ErrorResponse"
-            }
-          },
-          "405": {
-            "description": "The method and URI you are trying to use is not allowed on this service.  For example, not all services support the DELETE or PUT verbs on an activity URI.  ",
-            "schema": {
-              "$ref": "#/definitions/ErrorResponse"
-            }
-          },
-          "500": {
-            "description": "An internal server has occurred. Inspect the message for a more detailed description.",
-            "schema": {
-              "$ref": "#/definitions/ErrorResponse"
-            }
-          },
-          "503": {
-            "description": "The service you are trying to communciate with is unavailable.",
-            "schema": {
-              "$ref": "#/definitions/ErrorResponse"
-            }
-          }
-        },
-        "deprecated": false
-      }
-    }
-  },
-  "definitions": {
-    "AttachmentInfo": {
-      "description": "Metdata for an attachment",
-      "type": "object",
-      "properties": {
-        "name": {
-          "description": "Name of the attachment",
-          "type": "string"
-        },
-        "type": {
-          "description": "ContentType of the attachment",
-          "type": "string"
-        },
-        "views": {
-          "description": "attachment views",
-          "type": "array",
-          "items": {
-            "$ref": "#/definitions/AttachmentView"
-          }
-        }
-      }
-    },
-    "AttachmentView": {
-      "description": "Attachment View name and size",
-      "type": "object",
-      "properties": {
-        "viewId": {
-          "description": "content type of the attachmnet",
-          "type": "string"
-        },
-        "size": {
-          "format": "int32",
-          "description": "Name of the attachment",
-          "type": "integer"
-        }
-      }
-    },
-    "ErrorResponse": {
-      "description": "An HTTP API response",
-      "type": "object",
-      "properties": {
-        "error": {
-          "$ref": "#/definitions/Error",
-          "description": "Error message"
-        }
-      }
-    },
-    "Error": {
-      "description": "Object representing error information",
-      "type": "object",
-      "properties": {
-        "code": {
-          "description": "Error code",
-          "type": "string"
-        },
-        "message": {
-          "description": "Error message",
-          "type": "string"
-        }
-      }
-    },
-    "ConversationParameters": {
-      "description": "Parameters for creating a new conversation",
-      "type": "object",
-      "properties": {
-        "isGroup": {
-          "description": "IsGroup",
-          "type": "boolean"
-        },
-        "bot": {
-          "$ref": "#/definitions/ChannelAccount",
-          "description": "The bot address for this conversation"
-        },
-        "members": {
-          "description": "Members to add to the conversation",
-          "type": "array",
-          "items": {
-            "$ref": "#/definitions/ChannelAccount"
-          }
-        },
-        "topicName": {
-          "description": "(Optional) Topic of the conversation (if supported by the channel)",
-          "type": "string"
-        },
-        "activity": {
-          "$ref": "#/definitions/Activity",
-          "description": "(Optional) When creating a new conversation, use this activity as the intial message to the conversation"
-        },
-        "channelData": {
-          "$ref": "#/definitions/Object",
-          "description": "Channel specific payload for creating the conversation"
-        }
-      }
-    },
-    "ChannelAccount": {
-      "description": "Channel account information needed to route a message",
-      "type": "object",
-      "properties": {
-        "id": {
-          "description": "Channel id for the user or bot on this channel (Example: joe@smith.com, or @joesmith or 123456)",
-          "type": "string"
-        },
-        "name": {
-          "description": "Display friendly name",
-          "type": "string"
-        }
-      }
-    },
-    "Activity": {
-      "description": "An Activity is the basic communication type for the Bot Framework 3.0 protocol",
-      "type": "object",
-      "properties": {
-        "type": {
-          "description": "The type of the activity [message|contactRelationUpdate|converationUpdate|typing|endOfConversation|event|invoke]",
-          "type": "string"
-        },
-        "id": {
-          "description": "ID of this activity",
-          "type": "string"
-        },
-        "timestamp": {
-          "format": "date-time",
-          "description": "UTC Time when message was sent (set by service)",
-          "type": "string"
-        },
-        "localTimestamp": {
-          "format": "date-time",
-          "description": "Local time when message was sent (set by client, Ex: 2016-09-23T13:07:49.4714686-07:00)",
-          "type": "string"
-        },
-        "serviceUrl": {
-          "description": "Service endpoint where operations concerning the activity may be performed",
-          "type": "string"
-        },
-        "channelId": {
-          "description": "ID of the channel where the activity was sent",
-          "type": "string"
-        },
-        "from": {
-          "$ref": "#/definitions/ChannelAccount",
-          "description": "Sender address"
-        },
-        "conversation": {
-          "$ref": "#/definitions/ConversationAccount",
-          "description": "Conversation"
-        },
-        "recipient": {
-          "$ref": "#/definitions/ChannelAccount",
-          "description": "(Outbound to bot only) Bot's address that received the message"
-        },
-        "textFormat": {
-          "description": "Format of text fields [plain|markdown] Default:markdown",
-          "type": "string"
-        },
-        "attachmentLayout": {
-          "description": "Hint for how to deal with multiple attachments: [list|carousel] Default:list",
-          "type": "string"
-        },
-        "membersAdded": {
-          "description": "Array of address added",
-          "type": "array",
-          "items": {
-            "$ref": "#/definitions/ChannelAccount"
-          }
-        },
-        "membersRemoved": {
-          "description": "Array of addresses removed",
-          "type": "array",
-          "items": {
-            "$ref": "#/definitions/ChannelAccount"
-          }
-        },
-        "topicName": {
-          "description": "Conversations new topic name",
-          "type": "string"
-        },
-        "historyDisclosed": {
-          "description": "True if the previous history of the channel is disclosed",
-          "type": "boolean"
-        },
-        "locale": {
-          "description": "The language code of the Text field",
-          "type": "string"
-        },
-        "text": {
-          "description": "Content for the message",
-          "type": "string"
-        },
-        "speak": {
-          "description": "SSML Speak for TTS audio response",
-          "type": "string"
-        },
-        "inputHint": {
-          "description": "Indicates whether the bot is accepting, expecting, or ignoring input",
-          "type": "string"
-        },
-        "summary": {
-          "description": "Text to display if the channel cannot render cards",
-          "type": "string"
-        },
-        "suggestedActions": {
-          "$ref": "#/definitions/SuggestedActions",
-          "description": "SuggestedActions are used to provide keyboard/quickreply like behavior in many clients"
-        },
-        "attachments": {
-          "description": "Attachments",
-          "type": "array",
-          "items": {
-            "$ref": "#/definitions/Attachment"
-          }
-        },
-        "entities": {
-          "description": "Collection of Entity objects, each of which contains metadata about this activity. Each Entity object is typed.",
-          "type": "array",
-          "items": {
-            "$ref": "#/definitions/Entity"
-          }
-        },
-        "channelData": {
-          "$ref": "#/definitions/Object",
-          "description": "Channel-specific payload"
-        },
-        "action": {
-          "description": "ContactAdded/Removed action",
-          "type": "string"
-        },
-        "replyToId": {
-          "description": "The original ID this message is a response to",
-          "type": "string"
-        },
-        "value": {
-          "$ref": "#/definitions/Object",
-          "description": "Open-ended value"
-        },
-        "name": {
-          "description": "Name of the operation to invoke or the name of the event",
-          "type": "string"
-        },
-        "relatesTo": {
-          "$ref": "#/definitions/ConversationReference",
-          "description": "Reference to another conversation or activity"
-        },
-        "code": {
-          "description": "Code indicating why the conversation has ended",
-          "type": "string"
-        }
-      }
-    },
-    "Object": {
-      "type": "object",
-      "properties": {}
-    },
-    "ConversationAccount": {
-      "description": "Channel account information for a conversation",
-      "type": "object",
-      "properties": {
-        "isGroup": {
-          "description": "Is this a reference to a group",
-          "type": "boolean"
-        },
-        "id": {
-          "description": "Channel id for the user or bot on this channel (Example: joe@smith.com, or @joesmith or 123456)",
-          "type": "string"
-        },
-        "name": {
-          "description": "Display friendly name",
-          "type": "string"
-        }
-      }
-    },
-    "SuggestedActions": {
-      "description": "SuggestedActions that can be performed",
-      "type": "object",
-      "properties": {
-        "to": {
-          "description": "Ids of the recipients that the actions should be shown to.  These Ids are relative to the channelId and a subset of all recipients of the activity",
-          "type": "array",
-          "items": {
-            "type": "string"
-          }
-        },
-        "actions": {
-          "description": "Actions that can be shown to the user",
-          "type": "array",
-          "items": {
-            "$ref": "#/definitions/CardAction"
-          }
-        }
-      }
-    },
-    "Attachment": {
-      "description": "An attachment within an activity",
-      "type": "object",
-      "properties": {
-        "contentType": {
-          "description": "mimetype/Contenttype for the file",
-          "type": "string"
-        },
-        "contentUrl": {
-          "description": "Content Url",
-          "type": "string"
-        },
-        "content": {
-          "$ref": "#/definitions/Object",
-          "description": "Embedded content"
-        },
-        "name": {
-          "description": "(OPTIONAL) The name of the attachment",
-          "type": "string"
-        },
-        "thumbnailUrl": {
-          "description": "(OPTIONAL) Thumbnail associated with attachment",
-          "type": "string"
-        }
-      }
-    },
-    "Entity": {
-      "description": "Object of schema.org types",
-      "type": "object",
-      "properties": {
-        "type": {
-          "description": "Entity Type (typically from schema.org types)",
-          "type": "string"
-        }
-      }
-    },
-    "ConversationReference": {
-      "description": "An object relating to a particular point in a conversation",
-      "type": "object",
-      "properties": {
-        "activityId": {
-          "description": "(Optional) ID of the activity to refer to",
-          "type": "string"
-        },
-        "user": {
-          "$ref": "#/definitions/ChannelAccount",
-          "description": "(Optional) User participating in this conversation"
-        },
-        "bot": {
-          "$ref": "#/definitions/ChannelAccount",
-          "description": "Bot participating in this conversation"
-        },
-        "conversation": {
-          "$ref": "#/definitions/ConversationAccount",
-          "description": "Conversation reference"
-        },
-        "channelId": {
-          "description": "Channel ID",
-          "type": "string"
-        },
-        "serviceUrl": {
-          "description": "Service endpoint where operations concerning the referenced conversation may be performed",
-          "type": "string"
-        }
-      }
-    },
-    "CardAction": {
-      "description": "An action on a card",
-      "type": "object",
-      "properties": {
-        "type": {
-          "description": "Defines the type of action implemented by this button.",
-          "type": "string"
-        },
-        "title": {
-          "description": "Text description which appear on the button.",
-          "type": "string"
-        },
-        "image": {
-          "description": "URL Picture which will appear on the button, next to text label.",
-          "type": "string"
-        },
-        "value": {
-          "$ref": "#/definitions/Object",
-          "description": "Supplementary parameter for action. Content of this property depends on the ActionType"
-        }
-      }
-    },
-    "ConversationResourceResponse": {
-      "description": "A response containing a resource",
-      "type": "object",
-      "properties": {
-        "activityId": {
-          "description": "ID of the Activity (if sent)",
-          "type": "string"
-        },
-        "serviceUrl": {
-          "description": "Service endpoint where operations concerning the conversation may be performed",
-          "type": "string"
-        },
-        "id": {
-          "description": "Id of the resource",
-          "type": "string"
-        }
-      }
-    },
-    "ResourceResponse": {
-      "description": "A response containing a resource ID",
-      "type": "object",
-      "properties": {
-        "id": {
-          "description": "Id of the resource",
-          "type": "string"
-        }
-      }
-    },
-    "AttachmentData": {
-      "description": "Attachment data",
-      "type": "object",
-      "properties": {
-        "type": {
-          "description": "content type of the attachmnet",
-          "type": "string"
-        },
-        "name": {
-          "description": "Name of the attachment",
-          "type": "string"
-        },
-        "originalBase64": {
-          "format": "byte",
-          "description": "original content",
-          "type": "string"
-        },
-        "thumbnailBase64": {
-          "format": "byte",
-          "description": "Thumbnail",
-          "type": "string"
-        }
-      }
-    },
-    "HeroCard": {
-      "description": "A Hero card (card with a single, large image)",
-      "type": "object",
-      "properties": {
-        "title": {
-          "description": "Title of the card",
-          "type": "string"
-        },
-        "subtitle": {
-          "description": "Subtitle of the card",
-          "type": "string"
-        },
-        "text": {
-          "description": "Text for the card",
-          "type": "string"
-        },
-        "images": {
-          "description": "Array of images for the card",
-          "type": "array",
-          "items": {
-            "$ref": "#/definitions/CardImage"
-          }
-        },
-        "buttons": {
-          "description": "Set of actions applicable to the current card",
-          "type": "array",
-          "items": {
-            "$ref": "#/definitions/CardAction"
-          }
-        },
-        "tap": {
-          "$ref": "#/definitions/CardAction",
-          "description": "This action will be activated when user taps on the card itself"
-        }
-      }
-    },
-    "CardImage": {
-      "description": "An image on a card",
-      "type": "object",
-      "properties": {
-        "url": {
-          "description": "URL Thumbnail image for major content property.",
-          "type": "string"
-        },
-        "alt": {
-          "description": "Image description intended for screen readers",
-          "type": "string"
-        },
-        "tap": {
-          "$ref": "#/definitions/CardAction",
-          "description": "Action assigned to specific Attachment.E.g.navigate to specific URL or play/open media content"
-        }
-      }
-    },
-    "ThumbnailCard": {
-      "description": "A thumbnail card (card with a single, small thumbnail image)",
-      "type": "object",
-      "properties": {
-        "title": {
-          "description": "Title of the card",
-          "type": "string"
-        },
-        "subtitle": {
-          "description": "Subtitle of the card",
-          "type": "string"
-        },
-        "text": {
-          "description": "Text for the card",
-          "type": "string"
-        },
-        "images": {
-          "description": "Array of images for the card",
-          "type": "array",
-          "items": {
-            "$ref": "#/definitions/CardImage"
-          }
-        },
-        "buttons": {
-          "description": "Set of actions applicable to the current card",
-          "type": "array",
-          "items": {
-            "$ref": "#/definitions/CardAction"
-          }
-        },
-        "tap": {
-          "$ref": "#/definitions/CardAction",
-          "description": "This action will be activated when user taps on the card itself"
-        }
-      }
-    },
-    "ReceiptCard": {
-      "description": "A receipt card",
-      "type": "object",
-      "properties": {
-        "title": {
-          "description": "Title of the card",
-          "type": "string"
-        },
-        "items": {
-          "description": "Array of Receipt Items",
-          "type": "array",
-          "items": {
-            "$ref": "#/definitions/ReceiptItem"
-          }
-        },
-        "facts": {
-          "description": "Array of Fact Objects   Array of key-value pairs.",
-          "type": "array",
-          "items": {
-            "$ref": "#/definitions/Fact"
-          }
-        },
-        "tap": {
-          "$ref": "#/definitions/CardAction",
-          "description": "This action will be activated when user taps on the card"
-        },
-        "total": {
-          "description": "Total amount of money paid (or should be paid)",
-          "type": "string"
-        },
-        "tax": {
-          "description": "Total amount of TAX paid(or should be paid)",
-          "type": "string"
-        },
-        "vat": {
-          "description": "Total amount of VAT paid(or should be paid)",
-          "type": "string"
-        },
-        "buttons": {
-          "description": "Set of actions applicable to the current card",
-          "type": "array",
-          "items": {
-            "$ref": "#/definitions/CardAction"
-          }
-        }
-      }
-    },
-    "ReceiptItem": {
-      "description": "An item on a receipt card",
-      "type": "object",
-      "properties": {
-        "title": {
-          "description": "Title of the Card",
-          "type": "string"
-        },
-        "subtitle": {
-          "description": "Subtitle appears just below Title field, differs from Title in font styling only",
-          "type": "string"
-        },
-        "text": {
-          "description": "Text field appears just below subtitle, differs from Subtitle in font styling only",
-          "type": "string"
-        },
-        "image": {
-          "$ref": "#/definitions/CardImage",
-          "description": "Image"
-        },
-        "price": {
-          "description": "Amount with currency",
-          "type": "string"
-        },
-        "quantity": {
-          "description": "Number of items of given kind",
-          "type": "string"
-        },
-        "tap": {
-          "$ref": "#/definitions/CardAction",
-          "description": "This action will be activated when user taps on the Item bubble."
-        }
-      }
-    },
-    "Fact": {
-      "description": "Set of key-value pairs. Advantage of this section is that key and value properties will be \r\n            rendered with default style information with some delimiter between them. So there is no need for developer to specify style information.",
-      "type": "object",
-      "properties": {
-        "key": {
-          "description": "The key for this Fact",
-          "type": "string"
-        },
-        "value": {
-          "description": "The value for this Fact",
-          "type": "string"
-        }
-      }
-    },
-    "SigninCard": {
-      "description": "A card representing a request to sign in",
-      "type": "object",
-      "properties": {
-        "text": {
-          "description": "Text for signin request",
-          "type": "string"
-        },
-        "buttons": {
-          "description": "Action to use to perform signin",
-          "type": "array",
-          "items": {
-            "$ref": "#/definitions/CardAction"
-          }
-        }
-      }
-    },
-    "AudioCard": {
-      "description": "A audio card",
-      "type": "object",
-      "properties": {
-        "aspect": {
-          "description": "Aspect ratio of thumbnail/media placeholder, allowed values are \"16x9\" and \"9x16\"",
-          "type": "string"
-        },
-        "title": {
-          "description": "Title of the card",
-          "type": "string"
-        },
-        "subtitle": {
-          "description": "Subtitle of the card",
-          "type": "string"
-        },
-        "text": {
-          "description": "Text of the card",
-          "type": "string"
-        },
-        "image": {
-          "$ref": "#/definitions/ThumbnailUrl",
-          "description": "Thumbnail placeholder"
-        },
-        "media": {
-          "description": "Array of media Url objects",
-          "type": "array",
-          "items": {
-            "$ref": "#/definitions/MediaUrl"
-          }
-        },
-        "buttons": {
-          "description": "Set of actions applicable to the current card",
-          "type": "array",
-          "items": {
-            "$ref": "#/definitions/CardAction"
-          }
-        },
-        "shareable": {
-          "description": "Is it OK for this content to be shareable with others (default:true)",
-          "type": "boolean"
-        },
-        "autoloop": {
-          "description": "Should the client loop playback at end of content (default:true)",
-          "type": "boolean"
-        },
-        "autostart": {
-          "description": "Should the client automatically start playback of video in this card (default:true)",
-          "type": "boolean"
-        }
-      }
-    },
-    "ThumbnailUrl": {
-      "description": "Object describing a media thumbnail",
-      "type": "object",
-      "properties": {
-        "url": {
-          "description": "url pointing to an thumbnail to use for media content",
-          "type": "string"
-        },
-        "alt": {
-          "description": "Alt text to display for screen readers on the thumbnail image",
-          "type": "string"
-        }
-      }
-    },
-    "MediaUrl": {
-      "description": "MediaUrl data",
-      "type": "object",
-      "properties": {
-        "url": {
-          "description": "Url for the media",
-          "type": "string"
-        },
-        "profile": {
-          "description": "Optional profile hint to the client to differentiate multiple MediaUrl objects from each other",
-          "type": "string"
-        }
-      }
-    },
-    "AnimationCard": {
-      "description": "An animation card (Ex: gif or short video clip)",
-      "type": "object",
-      "properties": {
-        "title": {
-          "description": "Title of the card",
-          "type": "string"
-        },
-        "subtitle": {
-          "description": "Subtitle of the card",
-          "type": "string"
-        },
-        "text": {
-          "description": "Text of the card",
-          "type": "string"
-        },
-        "image": {
-          "$ref": "#/definitions/ThumbnailUrl",
-          "description": "Thumbnail placeholder"
-        },
-        "media": {
-          "description": "Array of media Url objects",
-          "type": "array",
-          "items": {
-            "$ref": "#/definitions/MediaUrl"
-          }
-        },
-        "buttons": {
-          "description": "Set of actions applicable to the current card",
-          "type": "array",
-          "items": {
-            "$ref": "#/definitions/CardAction"
-          }
-        },
-        "shareable": {
-          "description": "Is it OK for this content to be shareable with others (default:true)",
-          "type": "boolean"
-        },
-        "autoloop": {
-          "description": "Should the client loop playback at end of content (default:true)",
-          "type": "boolean"
-        },
-        "autostart": {
-          "description": "Should the client automatically start playback of video in this card (default:true)",
-          "type": "boolean"
-        }
-      }
-    },
-    "VideoCard": {
-      "description": "A video card",
-      "type": "object",
-      "properties": {
-        "aspect": {
-          "description": "Aspect ratio (16:9)(4:3)",
-          "type": "string"
-        },
-        "title": {
-          "description": "Title of the card",
-          "type": "string"
-        },
-        "subtitle": {
-          "description": "Subtitle of the card",
-          "type": "string"
-        },
-        "text": {
-          "description": "Text of the card",
-          "type": "string"
-        },
-        "image": {
-          "$ref": "#/definitions/ThumbnailUrl",
-          "description": "Thumbnail placeholder"
-        },
-        "media": {
-          "description": "Array of media Url objects",
-          "type": "array",
-          "items": {
-            "$ref": "#/definitions/MediaUrl"
-          }
-        },
-        "buttons": {
-          "description": "Set of actions applicable to the current card",
-          "type": "array",
-          "items": {
-            "$ref": "#/definitions/CardAction"
-          }
-        },
-        "shareable": {
-          "description": "Is it OK for this content to be shareable with others (default:true)",
-          "type": "boolean"
-        },
-        "autoloop": {
-          "description": "Should the client loop playback at end of content (default:true)",
-          "type": "boolean"
-        },
-        "autostart": {
-          "description": "Should the client automatically start playback of video in this card (default:true)",
-          "type": "boolean"
-        }
-      }
-    },
-    "GeoCoordinates": {
-      "description": "GeoCoordinates (entity type: \"https://schema.org/GeoCoordinates\")",
-      "type": "object",
-      "properties": {
-        "elevation": {
-          "format": "double",
-          "description": "Elevation of the location [WGS 84](https://en.wikipedia.org/wiki/World_Geodetic_System)",
-          "type": "number"
-        },
-        "latitude": {
-          "format": "double",
-          "description": "Latitude of the location [WGS 84](https://en.wikipedia.org/wiki/World_Geodetic_System)",
-          "type": "number"
-        },
-        "longitude": {
-          "format": "double",
-          "description": "Longitude of the location [WGS 84](https://en.wikipedia.org/wiki/World_Geodetic_System)",
-          "type": "number"
-        },
-        "type": {
-          "description": "The type of the thing",
-          "type": "string"
-        },
-        "name": {
-          "description": "The name of the thing",
-          "type": "string"
-        }
-      }
-    },
-    "Place": {
-      "description": "Place (entity type: \"https://schema.org/Place\")",
-      "type": "object",
-      "properties": {
-        "address": {
-          "$ref": "#/definitions/Object",
-          "description": "Address of the place (may be `string` or complex object of type `PostalAddress`)"
-        },
-        "geo": {
-          "$ref": "#/definitions/Object",
-          "description": "Geo coordinates of the place (may be complex object of type `GeoCoordinates` or `GeoShape`)"
-        },
-        "hasMap": {
-          "$ref": "#/definitions/Object",
-          "description": "Map to the place (may be `string` (URL) or complex object of type `Map`)"
-        },
-        "type": {
-          "description": "The type of the thing",
-          "type": "string"
-        },
-        "name": {
-          "description": "The name of the thing",
-          "type": "string"
-        }
-      }
-    }
-  }
-=======
-﻿{
-  "swagger": "2.0",
-  "info": {
-    "version": "v3",
-    "title": "Microsoft Bot Connector API - v3.0",
-    "description": "The Bot Connector REST API allows your bot to send and receive messages to channels configured in the\r\n[Bot Framework Developer Portal](https://dev.botframework.com). The Connector service uses industry-standard REST\r\nand JSON over HTTPS.\r\n\r\nClient libraries for this REST API are available. See below for a list.\r\n\r\nMany bots will use both the Bot Connector REST API and the associated [Bot State REST API](/en-us/restapi/state). The\r\nBot State REST API allows a bot to store and retrieve state associated with users and conversations.\r\n\r\nAuthentication for both the Bot Connector and Bot State REST APIs is accomplished with JWT Bearer tokens, and is\r\ndescribed in detail in the [Connector Authentication](/en-us/restapi/authentication) document.\r\n\r\n# Client Libraries for the Bot Connector REST API\r\n\r\n* [Bot Builder for C#](/en-us/csharp/builder/sdkreference/)\r\n* [Bot Builder for Node.js](/en-us/node/builder/overview/)\r\n* Generate your own from the [Connector API Swagger file](https://raw.githubusercontent.com/Microsoft/BotBuilder/master/CSharp/Library/Microsoft.Bot.Connector.Shared/Swagger/ConnectorAPI.json)\r\n\r\nÂ© 2016 Microsoft",
-    "termsOfService": "https://www.microsoft.com/en-us/legal/intellectualproperty/copyright/default.aspx",
-    "contact": {
-      "name": "Bot Framework",
-      "url": "https://botframework.com",
-      "email": "botframework@microsoft.com"
-    },
-    "license": {
-      "name": "The MIT License (MIT)",
-      "url": "https://opensource.org/licenses/MIT"
-    }
-  },
-  "host": "api.botframework.com",
-  "schemes": [ "https" ],
-  "paths": {
-    "/v3/attachments/{attachmentId}": {
-      "get": {
-        "tags": [ "Attachments" ],
-        "summary": "GetAttachmentInfo",
-        "description": "Get AttachmentInfo structure describing the attachment views",
-        "operationId": "Attachments_GetAttachmentInfo",
-        "consumes": [],
-        "produces": [ "application/json", "text/json", "application/xml", "text/xml" ],
-        "parameters": [
-          {
-            "name": "attachmentId",
-            "in": "path",
-            "description": "attachment id",
-            "required": true,
-            "type": "string"
-          }
-        ],
-        "responses": {
-          "200": {
-            "description": "An attachmentInfo object is returned which describes the:\r\n* type of the attachment\r\n* name of the attachment\r\n\r\n\r\nand an array of views:\r\n* Size - size of the object\r\n* ViewId - View Id which can be used to fetch a variation on the content (ex: original or thumbnail)",
-            "schema": { "$ref": "#/definitions/AttachmentInfo" }
-          },
-          "400": {
-            "description": "The request was malformed or otherwise incorrect. Inspect the message for a more detailed description.",
-            "schema": { "$ref": "#/definitions/ErrorResponse" }
-          },
-          "401": { "description": "The bot is not authorized to make this request. Please check your Microsoft App ID and Microsoft App password. " },
-          "403": { "description": "The request was a valid request, but the server is refusing to respond to it. The user might be logged in but does not have the necessary permissions for the resource." },
-          "404": {
-            "description": "The resource was not found.",
-            "schema": { "$ref": "#/definitions/ErrorResponse" }
-          },
-          "500": {
-            "description": "An internal server has occurred. Inspect the message for a more detailed description.",
-            "schema": { "$ref": "#/definitions/ErrorResponse" }
-          },
-          "503": {
-            "description": "The service you are trying to communciate with is unavailable.",
-            "schema": { "$ref": "#/definitions/ErrorResponse" }
-          }
-        },
-        "deprecated": false
-      }
-    },
-    "/v3/attachments/{attachmentId}/views/{viewId}": {
-      "get": {
-        "tags": [ "Attachments" ],
-        "summary": "GetAttachment",
-        "description": "Get the named view as binary content",
-        "operationId": "Attachments_GetAttachment",
-        "consumes": [],
-        "produces": [ "application/json", "text/json", "application/xml", "text/xml" ],
-        "parameters": [
-          {
-            "name": "attachmentId",
-            "in": "path",
-            "description": "attachment id",
-            "required": true,
-            "type": "string"
-          },
-          {
-            "name": "viewId",
-            "in": "path",
-            "description": "View id from attachmentInfo",
-            "required": true,
-            "type": "string"
-          }
-        ],
-        "responses": {
-          "200": {
-            "description": "An array of bytes which represent the content.",
-            "schema": {
-              "format": "byte",
-              "type": "string"
-            }
-          },
-          "301": { "description": "The Location header describes where the content is now." },
-          "302": { "description": "The Location header describes where the content is now." },
-          "400": {
-            "description": "The request was malformed or otherwise incorrect. Inspect the message for a more detailed description.",
-            "schema": { "$ref": "#/definitions/ErrorResponse" }
-          },
-          "401": { "description": "The bot is not authorized to make this request. Please check your Microsoft App ID and Microsoft App password. " },
-          "403": { "description": "The request was a valid request, but the server is refusing to respond to it. The user might be logged in but does not have the necessary permissions for the resource." },
-          "404": {
-            "description": "The resource was not found.",
-            "schema": { "$ref": "#/definitions/ErrorResponse" }
-          },
-          "500": {
-            "description": "An internal server has occurred. Inspect the message for a more detailed description.",
-            "schema": { "$ref": "#/definitions/ErrorResponse" }
-          },
-          "503": {
-            "description": "The service you are trying to communciate with is unavailable.",
-            "schema": { "$ref": "#/definitions/ErrorResponse" }
-          }
-        },
-        "deprecated": false
-      }
-    },
-    "/v3/conversations": {
-      "post": {
-        "tags": [ "Conversations" ],
-        "summary": "CreateConversation",
-        "description": "Create a new Conversation.\r\n\r\nPOST to this method with a\r\n* Bot being the bot creating the conversation\r\n* IsGroup set to true if this is not a direct message (default is false)\r\n* Members array contining the members you want to have be in the conversation.\r\n\r\nThe return value is a ResourceResponse which contains a conversation id which is suitable for use\r\nin the message payload and REST API uris.\r\n\r\nMost channels only support the semantics of bots initiating a direct message conversation.  An example of how to do that would be:\r\n\r\n```\r\nvar resource = await connector.conversations.CreateConversation(new ConversationParameters(){ Bot = bot, members = new ChannelAccount[] { new ChannelAccount(\"user1\") } );\r\nawait connect.Conversations.SendToConversationAsync(resource.Id, new Activity() ... ) ;\r\n\r\n```",
-        "operationId": "Conversations_CreateConversation",
-        "consumes": [ "application/json", "text/json", "application/xml", "text/xml", "application/x-www-form-urlencoded" ],
-        "produces": [ "application/json", "text/json", "application/xml", "text/xml" ],
-        "parameters": [
-          {
-            "name": "parameters",
-            "in": "body",
-            "description": "Parameters to create the conversation from",
-            "required": true,
-            "schema": { "$ref": "#/definitions/ConversationParameters" }
-          }
-        ],
-        "responses": {
-          "200": {
-            "description": "An object will be returned containing \r\n* the ID for the conversation\r\n* ActivityId for the activity if provided.  If ActivityId is null then the channel doesn't support returning resource id's for activity.",
-            "schema": { "$ref": "#/definitions/ConversationResourceResponse" }
-          },
-          "201": {
-            "description": "An object will be returned containing \r\n* the ID for the conversation\r\n* ActivityId for the activity if provided.  If ActivityId is null then the channel doesn't support returning resource id's for activity.",
-            "schema": { "$ref": "#/definitions/ConversationResourceResponse" }
-          },
-          "202": {
-            "description": "An object will be returned containing \r\n* the ID for the conversation\r\n* ActivityId for the activity if provided.  If ActivityId is null then the channel doesn't support returning resource id's for activity.",
-            "schema": { "$ref": "#/definitions/ConversationResourceResponse" }
-          },
-          "400": {
-            "description": "The request was malformed or otherwise incorrect. Inspect the message for a more detailed description.",
-            "schema": { "$ref": "#/definitions/ErrorResponse" }
-          },
-          "401": { "description": "The bot is not authorized to make this request. Please check your Microsoft App ID and Microsoft App password. " },
-          "403": { "description": "The request was a valid request, but the server is refusing to respond to it. The user might be logged in but does not have the necessary permissions for the resource." },
-          "404": {
-            "description": "The resource was not found.",
-            "schema": { "$ref": "#/definitions/ErrorResponse" }
-          },
-          "405": {
-            "description": "The method and URI you are trying to use is not allowed on this service.  For example, not all services support the DELETE or PUT verbs on an activity URI.  ",
-            "schema": { "$ref": "#/definitions/ErrorResponse" }
-          },
-          "500": {
-            "description": "An internal server has occurred. Inspect the message for a more detailed description.",
-            "schema": { "$ref": "#/definitions/ErrorResponse" }
-          },
-          "503": {
-            "description": "The service you are trying to communciate with is unavailable.",
-            "schema": { "$ref": "#/definitions/ErrorResponse" }
-          }
-        },
-        "deprecated": false
-      }
-    },
-    "/v3/conversations/{conversationId}/activities": {
-      "post": {
-        "tags": [ "Conversations" ],
-        "summary": "SendToConversation",
-        "description": "This method allows you to send an activity to the end of a conversation.\r\n\r\nThis is slightly different from ReplyToActivity().\r\n* SendToConverstion(conversationId) - will append the activity to the end of the conversation according to the timestamp or semantics of the channel.\r\n* ReplyToActivity(conversationId,ActivityId) - adds the activity as a reply to another activity, if the channel supports it. If the channel does not support nested replies, ReplyToActivity falls back to SendToConversation.\r\n\r\nUse ReplyToActivity when replying to a specific activity in the conversation.\r\n\r\nUse SendToConversation in all other cases.",
-        "operationId": "Conversations_SendToConversation",
-        "consumes": [ "application/json", "text/json", "application/xml", "text/xml", "application/x-www-form-urlencoded" ],
-        "produces": [ "application/json", "text/json" ],
-        "parameters": [
-          {
-            "name": "activity",
-            "in": "body",
-            "description": "Activity to send",
-            "required": true,
-            "schema": { "$ref": "#/definitions/Activity" }
-          },
-          {
-            "name": "conversationId",
-            "in": "path",
-            "description": "Conversation ID",
-            "required": true,
-            "type": "string"
-          }
-        ],
-        "responses": {
-          "200": {
-            "description": "An object will be returned containing the ID for the resource.",
-            "schema": { "$ref": "#/definitions/ResourceResponse" }
-          },
-          "201": {
-            "description": "A ResourceResponse object will be returned containing the ID for the resource.",
-            "schema": { "$ref": "#/definitions/ResourceResponse" }
-          },
-          "202": {
-            "description": "An object will be returned containing the ID for the resource.",
-            "schema": { "$ref": "#/definitions/ResourceResponse" }
-          },
-          "400": {
-            "description": "The request was malformed or otherwise incorrect. Inspect the message for a more detailed description.",
-            "schema": { "$ref": "#/definitions/ErrorResponse" }
-          },
-          "401": { "description": "The bot is not authorized to make this request. Please check your Microsoft App ID and Microsoft App password. " },
-          "403": { "description": "The request was a valid request, but the server is refusing to respond to it. The user might be logged in but does not have the necessary permissions for the resource." },
-          "404": {
-            "description": "The resource was not found.",
-            "schema": { "$ref": "#/definitions/ErrorResponse" }
-          },
-          "500": {
-            "description": "An internal server has occurred. Inspect the message for a more detailed description.",
-            "schema": { "$ref": "#/definitions/ErrorResponse" }
-          },
-          "503": {
-            "description": "The service you are trying to communciate with is unavailable.",
-            "schema": { "$ref": "#/definitions/ErrorResponse" }
-          }
-        },
-        "deprecated": false
-      }
-    },
-    "/v3/conversations/{conversationId}/activities/{activityId}": {
-      "put": {
-        "tags": [ "Conversations" ],
-        "summary": "UpdateActivity",
-        "description": "Edit an existing activity.\r\n\r\nSome channels allow you to edit an existing activity to reflect the new state of a bot conversation.\r\n\r\nFor example, you can remove buttons after someone has clicked \"Approve\" button.",
-        "operationId": "Conversations_UpdateActivity",
-        "consumes": [ "application/json", "text/json", "application/xml", "text/xml", "application/x-www-form-urlencoded" ],
-        "produces": [ "application/json", "text/json" ],
-        "parameters": [
-          {
-            "name": "conversationId",
-            "in": "path",
-            "description": "Conversation ID",
-            "required": true,
-            "type": "string"
-          },
-          {
-            "name": "activityId",
-            "in": "path",
-            "description": "activityId to update",
-            "required": true,
-            "type": "string"
-          },
-          {
-            "name": "activity",
-            "in": "body",
-            "description": "replacement Activity",
-            "required": true,
-            "schema": { "$ref": "#/definitions/Activity" }
-          }
-        ],
-        "responses": {
-          "200": {
-            "description": "An object will be returned containing the ID for the resource.",
-            "schema": { "$ref": "#/definitions/ResourceResponse" }
-          },
-          "201": {
-            "description": "A ResourceResponse object will be returned containing the ID for the resource.",
-            "schema": { "$ref": "#/definitions/ResourceResponse" }
-          },
-          "202": {
-            "description": "An object will be returned containing the ID for the resource.",
-            "schema": { "$ref": "#/definitions/ResourceResponse" }
-          },
-          "400": {
-            "description": "The request was malformed or otherwise incorrect. Inspect the message for a more detailed description.",
-            "schema": { "$ref": "#/definitions/ErrorResponse" }
-          },
-          "401": { "description": "The bot is not authorized to make this request. Please check your Microsoft App ID and Microsoft App password. " },
-          "403": { "description": "The request was a valid request, but the server is refusing to respond to it. The user might be logged in but does not have the necessary permissions for the resource." },
-          "404": {
-            "description": "The resource was not found.",
-            "schema": { "$ref": "#/definitions/ErrorResponse" }
-          },
-          "405": {
-            "description": "The method and URI you are trying to use is not allowed on this service.  For example, not all services support the DELETE or PUT verbs on an activity URI.  ",
-            "schema": { "$ref": "#/definitions/ErrorResponse" }
-          },
-          "500": {
-            "description": "An internal server has occurred. Inspect the message for a more detailed description.",
-            "schema": { "$ref": "#/definitions/ErrorResponse" }
-          },
-          "503": {
-            "description": "The service you are trying to communciate with is unavailable.",
-            "schema": { "$ref": "#/definitions/ErrorResponse" }
-          }
-        },
-        "deprecated": false
-      },
-      "post": {
-        "tags": [ "Conversations" ],
-        "summary": "ReplyToActivity",
-        "description": "This method allows you to reply to an activity.\r\n\r\nThis is slightly different from SendToConversation().\r\n* SendToConverstion(conversationId) - will append the activity to the end of the conversation according to the timestamp or semantics of the channel.\r\n* ReplyToActivity(conversationId,ActivityId) - adds the activity as a reply to another activity, if the channel supports it. If the channel does not support nested replies, ReplyToActivity falls back to SendToConversation.\r\n\r\nUse ReplyToActivity when replying to a specific activity in the conversation.\r\n\r\nUse SendToConversation in all other cases.",
-        "operationId": "Conversations_ReplyToActivity",
-        "consumes": [ "application/json", "text/json", "application/xml", "text/xml", "application/x-www-form-urlencoded" ],
-        "produces": [ "application/json", "text/json" ],
-        "parameters": [
-          {
-            "name": "conversationId",
-            "in": "path",
-            "description": "Conversation ID",
-            "required": true,
-            "type": "string"
-          },
-          {
-            "name": "activityId",
-            "in": "path",
-            "description": "activityId the reply is to (OPTIONAL)",
-            "required": true,
-            "type": "string"
-          },
-          {
-            "name": "activity",
-            "in": "body",
-            "description": "Activity to send",
-            "required": true,
-            "schema": { "$ref": "#/definitions/Activity" }
-          }
-        ],
-        "responses": {
-          "200": {
-            "description": "An object will be returned containing the ID for the resource.",
-            "schema": { "$ref": "#/definitions/ResourceResponse" }
-          },
-          "201": {
-            "description": "A ResourceResponse object will be returned containing the ID for the resource.",
-            "schema": { "$ref": "#/definitions/ResourceResponse" }
-          },
-          "202": {
-            "description": "An object will be returned containing the ID for the resource.",
-            "schema": { "$ref": "#/definitions/ResourceResponse" }
-          },
-          "400": {
-            "description": "The request was malformed or otherwise incorrect. Inspect the message for a more detailed description.",
-            "schema": { "$ref": "#/definitions/ErrorResponse" }
-          },
-          "401": { "description": "The bot is not authorized to make this request. Please check your Microsoft App ID and Microsoft App password. " },
-          "403": { "description": "The request was a valid request, but the server is refusing to respond to it. The user might be logged in but does not have the necessary permissions for the resource." },
-          "404": {
-            "description": "The resource was not found.",
-            "schema": { "$ref": "#/definitions/ErrorResponse" }
-          },
-          "500": {
-            "description": "An internal server has occurred. Inspect the message for a more detailed description.",
-            "schema": { "$ref": "#/definitions/ErrorResponse" }
-          },
-          "503": {
-            "description": "The service you are trying to communciate with is unavailable.",
-            "schema": { "$ref": "#/definitions/ErrorResponse" }
-          }
-        },
-        "deprecated": false
-      },
-      "delete": {
-        "tags": [ "Conversations" ],
-        "summary": "DeleteActivity",
-        "description": "Delete an existing activity.\r\n\r\nSome channels allow you to delete an existing activity, and if successful this method will remove the specified activity.",
-        "operationId": "Conversations_DeleteActivity",
-        "consumes": [],
-        "produces": [ "application/json", "text/json", "application/xml", "text/xml" ],
-        "parameters": [
-          {
-            "name": "conversationId",
-            "in": "path",
-            "description": "Conversation ID",
-            "required": true,
-            "type": "string"
-          },
-          {
-            "name": "activityId",
-            "in": "path",
-            "description": "activityId to delete",
-            "required": true,
-            "type": "string"
-          }
-        ],
-        "responses": {
-          "200": { "description": "The operation succeeded, there is no response." },
-          "202": { "description": "The request has been accepted for processing, but the processing has not been completed" },
-          "400": {
-            "description": "The request was malformed or otherwise incorrect. Inspect the message for a more detailed description.",
-            "schema": { "$ref": "#/definitions/ErrorResponse" }
-          },
-          "401": { "description": "The bot is not authorized to make this request. Please check your Microsoft App ID and Microsoft App password. " },
-          "403": { "description": "The request was a valid request, but the server is refusing to respond to it. The user might be logged in but does not have the necessary permissions for the resource." },
-          "404": {
-            "description": "The resource was not found.",
-            "schema": { "$ref": "#/definitions/ErrorResponse" }
-          },
-          "405": {
-            "description": "The method and URI you are trying to use is not allowed on this service.  For example, not all services support the DELETE or PUT verbs on an activity URI.  ",
-            "schema": { "$ref": "#/definitions/ErrorResponse" }
-          },
-          "500": {
-            "description": "An internal server has occurred. Inspect the message for a more detailed description.",
-            "schema": { "$ref": "#/definitions/ErrorResponse" }
-          },
-          "503": {
-            "description": "The service you are trying to communciate with is unavailable.",
-            "schema": { "$ref": "#/definitions/ErrorResponse" }
-          }
-        },
-        "deprecated": false
-      }
-    },
-    "/v3/conversations/{conversationId}/members": {
-      "get": {
-        "tags": [ "Conversations" ],
-        "summary": "GetConversationMembers",
-        "description": "Enumerate the members of a converstion. \r\n\r\nThis REST API takes a ConversationId and returns an array of ChannelAccount objects representing the members of the conversation.",
-        "operationId": "Conversations_GetConversationMembers",
-        "consumes": [],
-        "produces": [ "application/json", "text/json", "application/xml", "text/xml" ],
-        "parameters": [
-          {
-            "name": "conversationId",
-            "in": "path",
-            "description": "Conversation ID",
-            "required": true,
-            "type": "string"
-          }
-        ],
-        "responses": {
-          "200": {
-            "description": "An array of ChannelAccount objects",
-            "schema": {
-              "type": "array",
-              "items": { "$ref": "#/definitions/ChannelAccount" }
-            }
-          },
-          "400": {
-            "description": "The request was malformed or otherwise incorrect. Inspect the message for a more detailed description.",
-            "schema": { "$ref": "#/definitions/ErrorResponse" }
-          },
-          "401": { "description": "The bot is not authorized to make this request. Please check your Microsoft App ID and Microsoft App password. " },
-          "403": { "description": "The request was a valid request, but the server is refusing to respond to it. The user might be logged in but does not have the necessary permissions for the resource." },
-          "404": {
-            "description": "The resource was not found.",
-            "schema": { "$ref": "#/definitions/ErrorResponse" }
-          },
-          "405": {
-            "description": "The method and URI you are trying to use is not allowed on this service.  For example, not all services support the DELETE or PUT verbs on an activity URI.  ",
-            "schema": { "$ref": "#/definitions/ErrorResponse" }
-          },
-          "500": {
-            "description": "An internal server has occurred. Inspect the message for a more detailed description.",
-            "schema": { "$ref": "#/definitions/ErrorResponse" }
-          },
-          "503": {
-            "description": "The service you are trying to communciate with is unavailable.",
-            "schema": { "$ref": "#/definitions/ErrorResponse" }
-          }
-        },
-        "deprecated": false
-      }
-    },
-    "/v3/conversations/{conversationId}/activities/{activityId}/members": {
-      "get": {
-        "tags": [ "Conversations" ],
-        "summary": "GetActivityMembers",
-        "description": "Enumerate the members of an activity. \r\n\r\nThis REST API takes a ConversationId and a ActivityId, returning an array of ChannelAccount objects representing the members of the particular activity in the conversation.",
-        "operationId": "Conversations_GetActivityMembers",
-        "consumes": [],
-        "produces": [ "application/json", "text/json", "application/xml", "text/xml" ],
-        "parameters": [
-          {
-            "name": "conversationId",
-            "in": "path",
-            "description": "Conversation ID",
-            "required": true,
-            "type": "string"
-          },
-          {
-            "name": "activityId",
-            "in": "path",
-            "description": "Activity ID",
-            "required": true,
-            "type": "string"
-          }
-        ],
-        "responses": {
-          "200": {
-            "description": "An array of ChannelAccount objects",
-            "schema": {
-              "type": "array",
-              "items": { "$ref": "#/definitions/ChannelAccount" }
-            }
-          },
-          "400": {
-            "description": "The request was malformed or otherwise incorrect. Inspect the message for a more detailed description.",
-            "schema": { "$ref": "#/definitions/ErrorResponse" }
-          },
-          "401": { "description": "The bot is not authorized to make this request. Please check your Microsoft App ID and Microsoft App password. " },
-          "403": { "description": "The request was a valid request, but the server is refusing to respond to it. The user might be logged in but does not have the necessary permissions for the resource." },
-          "404": {
-            "description": "The resource was not found.",
-            "schema": { "$ref": "#/definitions/ErrorResponse" }
-          },
-          "405": {
-            "description": "The method and URI you are trying to use is not allowed on this service.  For example, not all services support the DELETE or PUT verbs on an activity URI.  ",
-            "schema": { "$ref": "#/definitions/ErrorResponse" }
-          },
-          "500": {
-            "description": "An internal server has occurred. Inspect the message for a more detailed description.",
-            "schema": { "$ref": "#/definitions/ErrorResponse" }
-          },
-          "503": {
-            "description": "The service you are trying to communciate with is unavailable.",
-            "schema": { "$ref": "#/definitions/ErrorResponse" }
-          }
-        },
-        "deprecated": false
-      }
-    },
-    "/v3/conversations/{conversationId}/attachments": {
-      "post": {
-        "tags": [ "Conversations" ],
-        "summary": "UploadAttachment",
-        "description": "Upload an attachment directly into a channel's blob storage.\r\n\r\nThis is useful because it allows you to store data in a compliant store when dealing with enterprises.\r\n\r\nThe response is a ResourceResponse which contains an AttachmentId which is suitable for using with the attachments API.",
-        "operationId": "Conversations_UploadAttachment",
-        "consumes": [ "application/json", "text/json", "application/xml", "text/xml", "application/x-www-form-urlencoded" ],
-        "produces": [ "application/json", "text/json" ],
-        "parameters": [
-          {
-            "name": "conversationId",
-            "in": "path",
-            "description": "Conversation ID",
-            "required": true,
-            "type": "string"
-          },
-          {
-            "name": "attachmentUpload",
-            "in": "body",
-            "description": "Attachment data",
-            "required": true,
-            "schema": { "$ref": "#/definitions/AttachmentData" }
-          }
-        ],
-        "responses": {
-          "200": {
-            "description": "An object will be returned containing the ID for the resource.",
-            "schema": { "$ref": "#/definitions/ResourceResponse" }
-          },
-          "201": {
-            "description": "A ResourceResponse object will be returned containing the ID for the resource.",
-            "schema": { "$ref": "#/definitions/ResourceResponse" }
-          },
-          "202": {
-            "description": "An object will be returned containing the ID for the resource.",
-            "schema": { "$ref": "#/definitions/ResourceResponse" }
-          },
-          "400": {
-            "description": "The request was malformed or otherwise incorrect. Inspect the message for a more detailed description.",
-            "schema": { "$ref": "#/definitions/ErrorResponse" }
-          },
-          "401": { "description": "The bot is not authorized to make this request. Please check your Microsoft App ID and Microsoft App password. " },
-          "403": { "description": "The request was a valid request, but the server is refusing to respond to it. The user might be logged in but does not have the necessary permissions for the resource." },
-          "404": {
-            "description": "The resource was not found.",
-            "schema": { "$ref": "#/definitions/ErrorResponse" }
-          },
-          "405": {
-            "description": "The method and URI you are trying to use is not allowed on this service.  For example, not all services support the DELETE or PUT verbs on an activity URI.  ",
-            "schema": { "$ref": "#/definitions/ErrorResponse" }
-          },
-          "500": {
-            "description": "An internal server has occurred. Inspect the message for a more detailed description.",
-            "schema": { "$ref": "#/definitions/ErrorResponse" }
-          },
-          "503": {
-            "description": "The service you are trying to communciate with is unavailable.",
-            "schema": { "$ref": "#/definitions/ErrorResponse" }
-          }
-        },
-        "deprecated": false
-      }
-    }
-  },
-  "definitions": {
-    "AttachmentInfo": {
-      "description": "Metdata for an attachment",
-      "type": "object",
-      "properties": {
-        "name": {
-          "description": "Name of the attachment",
-          "type": "string"
-        },
-        "type": {
-          "description": "ContentType of the attachment",
-          "type": "string"
-        },
-        "views": {
-          "description": "attachment views",
-          "type": "array",
-          "items": { "$ref": "#/definitions/AttachmentView" }
-        }
-      }
-    },
-    "AttachmentView": {
-      "description": "Attachment View name and size",
-      "type": "object",
-      "properties": {
-        "viewId": {
-          "description": "content type of the attachmnet",
-          "type": "string"
-        },
-        "size": {
-          "format": "int32",
-          "description": "Name of the attachment",
-          "type": "integer"
-        }
-      }
-    },
-    "ErrorResponse": {
-      "description": "An HTTP API response",
-      "type": "object",
-      "properties": {
-        "error": {
-          "$ref": "#/definitions/Error",
-          "description": "Error message"
-        }
-      }
-    },
-    "Error": {
-      "description": "Object representing error information",
-      "type": "object",
-      "properties": {
-        "code": {
-          "description": "Error code",
-          "type": "string"
-        },
-        "message": {
-          "description": "Error message",
-          "type": "string"
-        }
-      }
-    },
-    "ConversationParameters": {
-      "description": "Parameters for creating a new conversation",
-      "type": "object",
-      "properties": {
-        "isGroup": {
-          "description": "IsGroup",
-          "type": "boolean"
-        },
-        "bot": {
-          "$ref": "#/definitions/ChannelAccount",
-          "description": "The bot address for this conversation"
-        },
-        "members": {
-          "description": "Members to add to the conversation",
-          "type": "array",
-          "items": { "$ref": "#/definitions/ChannelAccount" }
-        },
-        "topicName": {
-          "description": "(Optional) Topic of the conversation (if supported by the channel)",
-          "type": "string"
-        },
-        "activity": {
-          "$ref": "#/definitions/Activity",
-          "description": "(Optional) When creating a new conversation, use this activity as the intial message to the conversation"
-        },
-        "channelData": {
-          "$ref": "#/definitions/Object",
-          "description": "Channel specific payload for creating the conversation"
-        }
-      }
-    },
-    "ChannelAccount": {
-      "description": "Channel account information needed to route a message",
-      "type": "object",
-      "properties": {
-        "id": {
-          "description": "Channel id for the user or bot on this channel (Example: joe@smith.com, or @joesmith or 123456)",
-          "type": "string"
-        },
-        "name": {
-          "description": "Display friendly name",
-          "type": "string"
-        }
-      }
-    },
-    "Activity": {
-      "description": "An Activity is the basic communication type for the Bot Framework 3.0 protocol",
-      "type": "object",
-      "properties": {
-        "type": {
-          "description": "The type of the activity [message|contactRelationUpdate|converationUpdate|typing|endOfConversation|event|invoke]",
-          "type": "string"
-        },
-        "id": {
-          "description": "ID of this activity",
-          "type": "string"
-        },
-        "timestamp": {
-          "format": "date-time",
-          "description": "UTC Time when message was sent (set by service)",
-          "type": "string"
-        },
-        "localTimestamp": {
-          "format": "date-time",
-          "description": "Local time when message was sent (set by client, Ex: 2016-09-23T13:07:49.4714686-07:00)",
-          "type": "string"
-        },
-        "serviceUrl": {
-          "description": "Service endpoint where operations concerning the activity may be performed",
-          "type": "string"
-        },
-        "channelId": {
-          "description": "ID of the channel where the activity was sent",
-          "type": "string"
-        },
-        "from": {
-          "$ref": "#/definitions/ChannelAccount",
-          "description": "Sender address"
-        },
-        "conversation": {
-          "$ref": "#/definitions/ConversationAccount",
-          "description": "Conversation"
-        },
-        "recipient": {
-          "$ref": "#/definitions/ChannelAccount",
-          "description": "(Outbound to bot only) Bot's address that received the message"
-        },
-        "textFormat": {
-          "description": "Format of text fields [plain|markdown] Default:markdown",
-          "type": "string"
-        },
-        "attachmentLayout": {
-          "description": "Hint for how to deal with multiple attachments: [list|carousel] Default:list",
-          "type": "string"
-        },
-        "membersAdded": {
-          "description": "Array of address added",
-          "type": "array",
-          "items": { "$ref": "#/definitions/ChannelAccount" }
-        },
-        "membersRemoved": {
-          "description": "Array of addresses removed",
-          "type": "array",
-          "items": { "$ref": "#/definitions/ChannelAccount" }
-        },
-        "topicName": {
-          "description": "Conversations new topic name",
-          "type": "string"
-        },
-        "historyDisclosed": {
-          "description": "True if the previous history of the channel is disclosed",
-          "type": "boolean"
-        },
-        "locale": {
-          "description": "The language code of the Text field",
-          "type": "string"
-        },
-        "text": {
-          "description": "Content for the message",
-          "type": "string"
-        },
-        "summary": {
-          "description": "Text to display if the channel cannot render cards",
-          "type": "string"
-        },
-        "suggestedActions": {
-          "description": "SuggestedActions are used to provide keyboard/quickreply like behavior in many clients",
-          "type": "array",
-          "items": { "$ref": "#/definitions/CardAction" }
-        },
-        "attachments": {
-          "description": "Attachments",
-          "type": "array",
-          "items": { "$ref": "#/definitions/Attachment" }
-        },
-        "entities": {
-          "description": "Collection of Entity objects, each of which contains metadata about this activity. Each Entity object is typed.",
-          "type": "array",
-          "items": { "$ref": "#/definitions/Entity" }
-        },
-        "channelData": {
-          "$ref": "#/definitions/Object",
-          "description": "Channel-specific payload"
-        },
-        "action": {
-          "description": "ContactAdded/Removed action",
-          "type": "string"
-        },
-        "replyToId": {
-          "description": "The original ID this message is a response to",
-          "type": "string"
-        },
-        "value": {
-          "$ref": "#/definitions/Object",
-          "description": "Open-ended value"
-        },
-        "name": {
-          "description": "Name of the operation to invoke or the name of the event",
-          "type": "string"
-        },
-        "relatesTo": {
-          "$ref": "#/definitions/ConversationReference",
-          "description": "Reference to another conversation or activity"
-        }
-      }
-    },
-    "Object": {
-      "type": "object",
-      "properties": {}
-    },
-    "ConversationAccount": {
-      "description": "Channel account information for a conversation",
-      "type": "object",
-      "properties": {
-        "isGroup": {
-          "description": "Is this a reference to a group",
-          "type": "boolean"
-        },
-        "id": {
-          "description": "Channel id for the user or bot on this channel (Example: joe@smith.com, or @joesmith or 123456)",
-          "type": "string"
-        },
-        "name": {
-          "description": "Display friendly name",
-          "type": "string"
-        }
-      }
-    },
-    "CardAction": {
-      "description": "An action on a card",
-      "type": "object",
-      "properties": {
-        "type": {
-          "description": "Defines the type of action implemented by this button.",
-          "type": "string"
-        },
-        "title": {
-          "description": "Text description which appear on the button.",
-          "type": "string"
-        },
-        "image": {
-          "description": "URL Picture which will appear on the button, next to text label.",
-          "type": "string"
-        },
-        "value": {
-          "$ref": "#/definitions/Object",
-          "description": "Supplementary parameter for action. Content of this property depends on the ActionType"
-        }
-      }
-    },
-    "Attachment": {
-      "description": "An attachment within an activity",
-      "type": "object",
-      "properties": {
-        "contentType": {
-          "description": "mimetype/Contenttype for the file",
-          "type": "string"
-        },
-        "contentUrl": {
-          "description": "Content Url",
-          "type": "string"
-        },
-        "content": {
-          "$ref": "#/definitions/Object",
-          "description": "Embedded content"
-        },
-        "name": {
-          "description": "(OPTIONAL) The name of the attachment",
-          "type": "string"
-        },
-        "thumbnailUrl": {
-          "description": "(OPTIONAL) Thumbnail associated with attachment",
-          "type": "string"
-        }
-      }
-    },
-    "Entity": {
-      "description": "Object of schema.org types",
-      "type": "object",
-      "properties": {
-        "type": {
-          "description": "Entity Type (typically from schema.org types)",
-          "type": "string"
-        }
-      }
-    },
-    "ConversationReference": {
-      "description": "An object relating to a particular point in a conversation",
-      "type": "object",
-      "properties": {
-        "activityId": {
-          "description": "(Optional) ID of the activity to refer to",
-          "type": "string"
-        },
-        "user": {
-          "$ref": "#/definitions/ChannelAccount",
-          "description": "(Optional) User participating in this conversation"
-        },
-        "bot": {
-          "$ref": "#/definitions/ChannelAccount",
-          "description": "Bot participating in this conversation"
-        },
-        "conversation": {
-          "$ref": "#/definitions/ConversationAccount",
-          "description": "Conversation reference"
-        },
-        "channelId": {
-          "description": "Channel ID",
-          "type": "string"
-        },
-        "serviceUrl": {
-          "description": "Service endpoint where operations concerning the referenced conversation may be performed",
-          "type": "string"
-        }
-      }
-    },
-    "ConversationResourceResponse": {
-      "description": "A response containing a resource",
-      "type": "object",
-      "properties": {
-        "activityId": {
-          "description": "ID of the Activity (if sent)",
-          "type": "string"
-        },
-        "serviceUrl": {
-          "description": "Service endpoint where operations concerning the conversation may be performed",
-          "type": "string"
-        },
-        "id": {
-          "description": "Id of the resource",
-          "type": "string"
-        }
-      }
-    },
-    "ResourceResponse": {
-      "description": "A response containing a resource ID",
-      "type": "object",
-      "properties": {
-        "id": {
-          "description": "Id of the resource",
-          "type": "string"
-        }
-      }
-    },
-    "AttachmentData": {
-      "description": "Attachment data",
-      "type": "object",
-      "properties": {
-        "type": {
-          "description": "content type of the attachmnet",
-          "type": "string"
-        },
-        "name": {
-          "description": "Name of the attachment",
-          "type": "string"
-        },
-        "originalBase64": {
-          "format": "byte",
-          "description": "original content",
-          "type": "string"
-        },
-        "thumbnailBase64": {
-          "format": "byte",
-          "description": "Thumbnail",
-          "type": "string"
-        }
-      }
-    },
-    "HeroCard": {
-      "description": "A Hero card (card with a single, large image)",
-      "type": "object",
-      "properties": {
-        "title": {
-          "description": "Title of the card",
-          "type": "string"
-        },
-        "subtitle": {
-          "description": "Subtitle of the card",
-          "type": "string"
-        },
-        "text": {
-          "description": "Text for the card",
-          "type": "string"
-        },
-        "images": {
-          "description": "Array of images for the card",
-          "type": "array",
-          "items": { "$ref": "#/definitions/CardImage" }
-        },
-        "buttons": {
-          "description": "Set of actions applicable to the current card",
-          "type": "array",
-          "items": { "$ref": "#/definitions/CardAction" }
-        },
-        "tap": {
-          "$ref": "#/definitions/CardAction",
-          "description": "This action will be activated when user taps on the card itself"
-        }
-      }
-    },
-    "CardImage": {
-      "description": "An image on a card",
-      "type": "object",
-      "properties": {
-        "url": {
-          "description": "URL Thumbnail image for major content property.",
-          "type": "string"
-        },
-        "alt": {
-          "description": "Image description intended for screen readers",
-          "type": "string"
-        },
-        "tap": {
-          "$ref": "#/definitions/CardAction",
-          "description": "Action assigned to specific Attachment.E.g.navigate to specific URL or play/open media content"
-        }
-      }
-    },
-    "ThumbnailCard": {
-      "description": "A thumbnail card (card with a single, small thumbnail image)",
-      "type": "object",
-      "properties": {
-        "title": {
-          "description": "Title of the card",
-          "type": "string"
-        },
-        "subtitle": {
-          "description": "Subtitle of the card",
-          "type": "string"
-        },
-        "text": {
-          "description": "Text for the card",
-          "type": "string"
-        },
-        "images": {
-          "description": "Array of images for the card",
-          "type": "array",
-          "items": { "$ref": "#/definitions/CardImage" }
-        },
-        "buttons": {
-          "description": "Set of actions applicable to the current card",
-          "type": "array",
-          "items": { "$ref": "#/definitions/CardAction" }
-        },
-        "tap": {
-          "$ref": "#/definitions/CardAction",
-          "description": "This action will be activated when user taps on the card itself"
-        }
-      }
-    },
-    "ReceiptCard": {
-      "description": "A receipt card",
-      "type": "object",
-      "properties": {
-        "title": {
-          "description": "Title of the card",
-          "type": "string"
-        },
-        "items": {
-          "description": "Array of Receipt Items",
-          "type": "array",
-          "items": { "$ref": "#/definitions/ReceiptItem" }
-        },
-        "facts": {
-          "description": "Array of Fact Objects   Array of key-value pairs.",
-          "type": "array",
-          "items": { "$ref": "#/definitions/Fact" }
-        },
-        "tap": {
-          "$ref": "#/definitions/CardAction",
-          "description": "This action will be activated when user taps on the card"
-        },
-        "total": {
-          "description": "Total amount of money paid (or should be paid)",
-          "type": "string"
-        },
-        "tax": {
-          "description": "Total amount of TAX paid(or should be paid)",
-          "type": "string"
-        },
-        "vat": {
-          "description": "Total amount of VAT paid(or should be paid)",
-          "type": "string"
-        },
-        "buttons": {
-          "description": "Set of actions applicable to the current card",
-          "type": "array",
-          "items": { "$ref": "#/definitions/CardAction" }
-        }
-      }
-    },
-    "ReceiptItem": {
-      "description": "An item on a receipt card",
-      "type": "object",
-      "properties": {
-        "title": {
-          "description": "Title of the Card",
-          "type": "string"
-        },
-        "subtitle": {
-          "description": "Subtitle appears just below Title field, differs from Title in font styling only",
-          "type": "string"
-        },
-        "text": {
-          "description": "Text field appears just below subtitle, differs from Subtitle in font styling only",
-          "type": "string"
-        },
-        "image": {
-          "$ref": "#/definitions/CardImage",
-          "description": "Image"
-        },
-        "price": {
-          "description": "Amount with currency",
-          "type": "string"
-        },
-        "quantity": {
-          "description": "Number of items of given kind",
-          "type": "string"
-        },
-        "tap": {
-          "$ref": "#/definitions/CardAction",
-          "description": "This action will be activated when user taps on the Item bubble."
-        }
-      }
-    },
-    "Fact": {
-      "description": "Set of key-value pairs. Advantage of this section is that key and value properties will be \r\n            rendered with default style information with some delimiter between them. So there is no need for developer to specify style information.",
-      "type": "object",
-      "properties": {
-        "key": {
-          "description": "The key for this Fact",
-          "type": "string"
-        },
-        "value": {
-          "description": "The value for this Fact",
-          "type": "string"
-        }
-      }
-    },
-    "SigninCard": {
-      "description": "A card representing a request to sign in",
-      "type": "object",
-      "properties": {
-        "text": {
-          "description": "Text for signin request",
-          "type": "string"
-        },
-        "buttons": {
-          "description": "Action to use to perform signin",
-          "type": "array",
-          "items": { "$ref": "#/definitions/CardAction" }
-        }
-      }
-    },
-    "AudioCard": {
-      "description": "A audio card",
-      "type": "object",
-      "properties": {
-        "title": {
-          "description": "Title of the card",
-          "type": "string"
-        },
-        "subtitle": {
-          "description": "Subtitle of the card",
-          "type": "string"
-        },
-        "text": {
-          "description": "Text of the card",
-          "type": "string"
-        },
-        "image": {
-          "$ref": "#/definitions/ThumbnailUrl",
-          "description": "Thumbnail placeholder"
-        },
-        "media": {
-          "description": "Array of media Url objects",
-          "type": "array",
-          "items": { "$ref": "#/definitions/MediaUrl" }
-        },
-        "buttons": {
-          "description": "Set of actions applicable to the current card",
-          "type": "array",
-          "items": { "$ref": "#/definitions/CardAction" }
-        },
-        "shareable": {
-          "description": "Is it OK for this content to be shareable with others (default:true)",
-          "type": "boolean"
-        },
-        "autoloop": {
-          "description": "Should the client loop playback at end of content (default:true)",
-          "type": "boolean"
-        },
-        "autostart": {
-          "description": "Should the client automatically start playback of video in this card (default:true)",
-          "type": "boolean"
-        },
-        "aspect": {
-          "description": "Aspect ratio of thumbnail/media placeholder, allowed values are \"16x9\" and \"9x16\"",
-          "type": "string"
-        }
-      }
-    },
-    "ThumbnailUrl": {
-      "description": "Object describing a media thumbnail",
-      "type": "object",
-      "properties": {
-        "url": {
-          "description": "url pointing to an thumbnail to use for media content",
-          "type": "string"
-        },
-        "alt": {
-          "description": "Alt text to display for screen readers on the thumbnail image",
-          "type": "string"
-        }
-      }
-    },
-    "MediaUrl": {
-      "description": "MediaUrl data",
-      "type": "object",
-      "properties": {
-        "url": {
-          "description": "Url for the media",
-          "type": "string"
-        },
-        "profile": {
-          "description": "Optional profile hint to the client to differentiate multiple MediaUrl objects from each other",
-          "type": "string"
-        }
-      }
-    },
-    "AnimationCard": {
-      "description": "An animation card (Ex: gif or short video clip)",
-      "type": "object",
-      "properties": {
-        "title": {
-          "description": "Title of the card",
-          "type": "string"
-        },
-        "subtitle": {
-          "description": "Subtitle of the card",
-          "type": "string"
-        },
-        "text": {
-          "description": "Text of the card",
-          "type": "string"
-        },
-        "image": {
-          "$ref": "#/definitions/ThumbnailUrl",
-          "description": "Thumbnail placeholder"
-        },
-        "media": {
-          "description": "Array of media Url objects",
-          "type": "array",
-          "items": { "$ref": "#/definitions/MediaUrl" }
-        },
-        "buttons": {
-          "description": "Set of actions applicable to the current card",
-          "type": "array",
-          "items": { "$ref": "#/definitions/CardAction" }
-        },
-        "shareable": {
-          "description": "Is it OK for this content to be shareable with others (default:true)",
-          "type": "boolean"
-        },
-        "autoloop": {
-          "description": "Should the client loop playback at end of content (default:true)",
-          "type": "boolean"
-        },
-        "autostart": {
-          "description": "Should the client automatically start playback of video in this card (default:true)",
-          "type": "boolean"
-        }
-      }
-    },
-    "VideoCard": {
-      "description": "A video card",
-      "type": "object",
-      "properties": {
-        "title": {
-          "description": "Title of the card",
-          "type": "string"
-        },
-        "subtitle": {
-          "description": "Subtitle of the card",
-          "type": "string"
-        },
-        "text": {
-          "description": "Text of the card",
-          "type": "string"
-        },
-        "image": {
-          "$ref": "#/definitions/ThumbnailUrl",
-          "description": "Thumbnail placeholder"
-        },
-        "media": {
-          "description": "Array of media Url objects",
-          "type": "array",
-          "items": { "$ref": "#/definitions/MediaUrl" }
-        },
-        "buttons": {
-          "description": "Set of actions applicable to the current card",
-          "type": "array",
-          "items": { "$ref": "#/definitions/CardAction" }
-        },
-        "shareable": {
-          "description": "Is it OK for this content to be shareable with others (default:true)",
-          "type": "boolean"
-        },
-        "autoloop": {
-          "description": "Should the client loop playback at end of content (default:true)",
-          "type": "boolean"
-        },
-        "autostart": {
-          "description": "Should the client automatically start playback of video in this card (default:true)",
-          "type": "boolean"
-        },
-        "aspect": {
-          "description": "Aspect ratio (16:9)(4:3)",
-          "type": "string"
-        }
-      }
-    },
-    "GeoCoordinates": {
-      "description": "GeoCoordinates (entity type: \"https://schema.org/GeoCoordinates\")",
-      "type": "object",
-      "properties": {
-        "elevation": {
-          "format": "double",
-          "description": "Elevation of the location [WGS 84](https://en.wikipedia.org/wiki/World_Geodetic_System)",
-          "type": "number"
-        },
-        "latitude": {
-          "format": "double",
-          "description": "Latitude of the location [WGS 84](https://en.wikipedia.org/wiki/World_Geodetic_System)",
-          "type": "number"
-        },
-        "longitude": {
-          "format": "double",
-          "description": "Longitude of the location [WGS 84](https://en.wikipedia.org/wiki/World_Geodetic_System)",
-          "type": "number"
-        },
-        "type": {
-          "description": "The type of the thing",
-          "type": "string"
-        },
-        "name": {
-          "description": "The name of the thing",
-          "type": "string"
-        }
-      }
-    },
-    "Place": {
-      "description": "Place (entity type: \"https://schema.org/Place\")",
-      "type": "object",
-      "properties": {
-        "address": {
-          "$ref": "#/definitions/Object",
-          "description": "Address of the place (may be `string` or complex object of type `PostalAddress`)"
-        },
-        "geo": {
-          "$ref": "#/definitions/Object",
-          "description": "Geo coordinates of the place (may be complex object of type `GeoCoordinates` or `GeoShape`)"
-        },
-        "hasMap": {
-          "$ref": "#/definitions/Object",
-          "description": "Map to the place (may be `string` (URL) or complex object of type `Map`)"
-        },
-        "type": {
-          "description": "The type of the thing",
-          "type": "string"
-        },
-        "name": {
-          "description": "The name of the thing",
-          "type": "string"
-        }
-      }
-    }
-  }
->>>>>>> 4b3ea78e
+{
+  "swagger": "2.0",
+  "info": {
+    "version": "v3",
+    "title": "Microsoft Bot Connector API - v3.0",
+    "description": "The Bot Connector REST API allows your bot to send and receive messages to channels configured in the\r\n[Bot Framework Developer Portal](https://dev.botframework.com). The Connector service uses industry-standard REST\r\nand JSON over HTTPS.\r\n\r\nClient libraries for this REST API are available. See below for a list.\r\n\r\nMany bots will use both the Bot Connector REST API and the associated [Bot State REST API](/en-us/restapi/state). The\r\nBot State REST API allows a bot to store and retrieve state associated with users and conversations.\r\n\r\nAuthentication for both the Bot Connector and Bot State REST APIs is accomplished with JWT Bearer tokens, and is\r\ndescribed in detail in the [Connector Authentication](/en-us/restapi/authentication) document.\r\n\r\n# Client Libraries for the Bot Connector REST API\r\n\r\n* [Bot Builder for C#](/en-us/csharp/builder/sdkreference/)\r\n* [Bot Builder for Node.js](/en-us/node/builder/overview/)\r\n* Generate your own from the [Connector API Swagger file](https://raw.githubusercontent.com/Microsoft/BotBuilder/master/CSharp/Library/Microsoft.Bot.Connector.Shared/Swagger/ConnectorAPI.json)\r\n\r\n© 2016 Microsoft",
+    "termsOfService": "https://www.microsoft.com/en-us/legal/intellectualproperty/copyright/default.aspx",
+    "contact": {
+      "name": "Bot Framework",
+      "url": "https://botframework.com",
+      "email": "botframework@microsoft.com"
+    },
+    "license": {
+      "name": "The MIT License (MIT)",
+      "url": "https://opensource.org/licenses/MIT"
+    }
+  },
+  "host": "api.botframework.com",
+  "schemes": [
+    "https"
+  ],
+  "paths": {
+    "/v3/attachments/{attachmentId}": {
+      "get": {
+        "tags": [
+          "Attachments"
+        ],
+        "summary": "GetAttachmentInfo",
+        "description": "Get AttachmentInfo structure describing the attachment views",
+        "operationId": "Attachments_GetAttachmentInfo",
+        "consumes": [],
+        "produces": [
+          "application/json",
+          "text/json",
+          "application/xml",
+          "text/xml"
+        ],
+        "parameters": [
+          {
+            "name": "attachmentId",
+            "in": "path",
+            "description": "attachment id",
+            "required": true,
+            "type": "string"
+          }
+        ],
+        "responses": {
+          "200": {
+            "description": "An attachmentInfo object is returned which describes the:\r\n* type of the attachment\r\n* name of the attachment\r\n\r\n\r\nand an array of views:\r\n* Size - size of the object\r\n* ViewId - View Id which can be used to fetch a variation on the content (ex: original or thumbnail)",
+            "schema": {
+              "$ref": "#/definitions/AttachmentInfo"
+            }
+          },
+          "400": {
+            "description": "The request was malformed or otherwise incorrect. Inspect the message for a more detailed description.",
+            "schema": {
+              "$ref": "#/definitions/ErrorResponse"
+            }
+          },
+          "401": {
+            "description": "The bot is not authorized to make this request. Please check your Microsoft App ID and Microsoft App password. "
+          },
+          "403": {
+            "description": "The request was a valid request, but the server is refusing to respond to it. The user might be logged in but does not have the necessary permissions for the resource."
+          },
+          "404": {
+            "description": "The resource was not found.",
+            "schema": {
+              "$ref": "#/definitions/ErrorResponse"
+            }
+          },
+          "500": {
+            "description": "An internal server has occurred. Inspect the message for a more detailed description.",
+            "schema": {
+              "$ref": "#/definitions/ErrorResponse"
+            }
+          },
+          "503": {
+            "description": "The service you are trying to communciate with is unavailable.",
+            "schema": {
+              "$ref": "#/definitions/ErrorResponse"
+            }
+          }
+        },
+        "deprecated": false
+      }
+    },
+    "/v3/attachments/{attachmentId}/views/{viewId}": {
+      "get": {
+        "tags": [
+          "Attachments"
+        ],
+        "summary": "GetAttachment",
+        "description": "Get the named view as binary content",
+        "operationId": "Attachments_GetAttachment",
+        "consumes": [],
+        "produces": [
+          "application/json",
+          "text/json",
+          "application/xml",
+          "text/xml"
+        ],
+        "parameters": [
+          {
+            "name": "attachmentId",
+            "in": "path",
+            "description": "attachment id",
+            "required": true,
+            "type": "string"
+          },
+          {
+            "name": "viewId",
+            "in": "path",
+            "description": "View id from attachmentInfo",
+            "required": true,
+            "type": "string"
+          }
+        ],
+        "responses": {
+          "200": {
+            "description": "An array of bytes which represent the content.",
+            "schema": {
+              "format": "byte",
+              "type": "string"
+            }
+          },
+          "301": {
+            "description": "The Location header describes where the content is now."
+          },
+          "302": {
+            "description": "The Location header describes where the content is now."
+          },
+          "400": {
+            "description": "The request was malformed or otherwise incorrect. Inspect the message for a more detailed description.",
+            "schema": {
+              "$ref": "#/definitions/ErrorResponse"
+            }
+          },
+          "401": {
+            "description": "The bot is not authorized to make this request. Please check your Microsoft App ID and Microsoft App password. "
+          },
+          "403": {
+            "description": "The request was a valid request, but the server is refusing to respond to it. The user might be logged in but does not have the necessary permissions for the resource."
+          },
+          "404": {
+            "description": "The resource was not found.",
+            "schema": {
+              "$ref": "#/definitions/ErrorResponse"
+            }
+          },
+          "500": {
+            "description": "An internal server has occurred. Inspect the message for a more detailed description.",
+            "schema": {
+              "$ref": "#/definitions/ErrorResponse"
+            }
+          },
+          "503": {
+            "description": "The service you are trying to communciate with is unavailable.",
+            "schema": {
+              "$ref": "#/definitions/ErrorResponse"
+            }
+          }
+        },
+        "deprecated": false
+      }
+    },
+    "/v3/conversations": {
+      "post": {
+        "tags": [
+          "Conversations"
+        ],
+        "summary": "CreateConversation",
+        "description": "Create a new Conversation.\r\n\r\nPOST to this method with a\r\n* Bot being the bot creating the conversation\r\n* IsGroup set to true if this is not a direct message (default is false)\r\n* Members array contining the members you want to have be in the conversation.\r\n\r\nThe return value is a ResourceResponse which contains a conversation id which is suitable for use\r\nin the message payload and REST API uris.\r\n\r\nMost channels only support the semantics of bots initiating a direct message conversation.  An example of how to do that would be:\r\n\r\n```\r\nvar resource = await connector.conversations.CreateConversation(new ConversationParameters(){ Bot = bot, members = new ChannelAccount[] { new ChannelAccount(\"user1\") } );\r\nawait connect.Conversations.SendToConversationAsync(resource.Id, new Activity() ... ) ;\r\n\r\n```",
+        "operationId": "Conversations_CreateConversation",
+        "consumes": [
+          "application/json",
+          "text/json",
+          "application/xml",
+          "text/xml",
+          "application/x-www-form-urlencoded"
+        ],
+        "produces": [
+          "application/json",
+          "text/json",
+          "application/xml",
+          "text/xml"
+        ],
+        "parameters": [
+          {
+            "name": "parameters",
+            "in": "body",
+            "description": "Parameters to create the conversation from",
+            "required": true,
+            "schema": {
+              "$ref": "#/definitions/ConversationParameters"
+            }
+          }
+        ],
+        "responses": {
+          "200": {
+            "description": "An object will be returned containing \r\n* the ID for the conversation\r\n* ActivityId for the activity if provided.  If ActivityId is null then the channel doesn't support returning resource id's for activity.",
+            "schema": {
+              "$ref": "#/definitions/ConversationResourceResponse"
+            }
+          },
+          "201": {
+            "description": "An object will be returned containing \r\n* the ID for the conversation\r\n* ActivityId for the activity if provided.  If ActivityId is null then the channel doesn't support returning resource id's for activity.",
+            "schema": {
+              "$ref": "#/definitions/ConversationResourceResponse"
+            }
+          },
+          "202": {
+            "description": "An object will be returned containing \r\n* the ID for the conversation\r\n* ActivityId for the activity if provided.  If ActivityId is null then the channel doesn't support returning resource id's for activity.",
+            "schema": {
+              "$ref": "#/definitions/ConversationResourceResponse"
+            }
+          },
+          "400": {
+            "description": "The request was malformed or otherwise incorrect. Inspect the message for a more detailed description.",
+            "schema": {
+              "$ref": "#/definitions/ErrorResponse"
+            }
+          },
+          "401": {
+            "description": "The bot is not authorized to make this request. Please check your Microsoft App ID and Microsoft App password. "
+          },
+          "403": {
+            "description": "The request was a valid request, but the server is refusing to respond to it. The user might be logged in but does not have the necessary permissions for the resource."
+          },
+          "404": {
+            "description": "The resource was not found.",
+            "schema": {
+              "$ref": "#/definitions/ErrorResponse"
+            }
+          },
+          "405": {
+            "description": "The method and URI you are trying to use is not allowed on this service.  For example, not all services support the DELETE or PUT verbs on an activity URI.  ",
+            "schema": {
+              "$ref": "#/definitions/ErrorResponse"
+            }
+          },
+          "500": {
+            "description": "An internal server has occurred. Inspect the message for a more detailed description.",
+            "schema": {
+              "$ref": "#/definitions/ErrorResponse"
+            }
+          },
+          "503": {
+            "description": "The service you are trying to communciate with is unavailable.",
+            "schema": {
+              "$ref": "#/definitions/ErrorResponse"
+            }
+          }
+        },
+        "deprecated": false
+      }
+    },
+    "/v3/conversations/{conversationId}/activities": {
+      "post": {
+        "tags": [
+          "Conversations"
+        ],
+        "summary": "SendToConversation",
+        "description": "This method allows you to send an activity to the end of a conversation.\r\n\r\nThis is slightly different from ReplyToActivity().\r\n* SendToConverstion(conversationId) - will append the activity to the end of the conversation according to the timestamp or semantics of the channel.\r\n* ReplyToActivity(conversationId,ActivityId) - adds the activity as a reply to another activity, if the channel supports it. If the channel does not support nested replies, ReplyToActivity falls back to SendToConversation.\r\n\r\nUse ReplyToActivity when replying to a specific activity in the conversation.\r\n\r\nUse SendToConversation in all other cases.",
+        "operationId": "Conversations_SendToConversation",
+        "consumes": [
+          "application/json",
+          "text/json",
+          "application/xml",
+          "text/xml",
+          "application/x-www-form-urlencoded"
+        ],
+        "produces": [
+          "application/json",
+          "text/json"
+        ],
+        "parameters": [
+          {
+            "name": "activity",
+            "in": "body",
+            "description": "Activity to send",
+            "required": true,
+            "schema": {
+              "$ref": "#/definitions/Activity"
+            }
+          },
+          {
+            "name": "conversationId",
+            "in": "path",
+            "description": "Conversation ID",
+            "required": true,
+            "type": "string"
+          }
+        ],
+        "responses": {
+          "200": {
+            "description": "An object will be returned containing the ID for the resource.",
+            "schema": {
+              "$ref": "#/definitions/ResourceResponse"
+            }
+          },
+          "201": {
+            "description": "A ResourceResponse object will be returned containing the ID for the resource.",
+            "schema": {
+              "$ref": "#/definitions/ResourceResponse"
+            }
+          },
+          "202": {
+            "description": "An object will be returned containing the ID for the resource.",
+            "schema": {
+              "$ref": "#/definitions/ResourceResponse"
+            }
+          },
+          "400": {
+            "description": "The request was malformed or otherwise incorrect. Inspect the message for a more detailed description.",
+            "schema": {
+              "$ref": "#/definitions/ErrorResponse"
+            }
+          },
+          "401": {
+            "description": "The bot is not authorized to make this request. Please check your Microsoft App ID and Microsoft App password. "
+          },
+          "403": {
+            "description": "The request was a valid request, but the server is refusing to respond to it. The user might be logged in but does not have the necessary permissions for the resource."
+          },
+          "404": {
+            "description": "The resource was not found.",
+            "schema": {
+              "$ref": "#/definitions/ErrorResponse"
+            }
+          },
+          "500": {
+            "description": "An internal server has occurred. Inspect the message for a more detailed description.",
+            "schema": {
+              "$ref": "#/definitions/ErrorResponse"
+            }
+          },
+          "503": {
+            "description": "The service you are trying to communciate with is unavailable.",
+            "schema": {
+              "$ref": "#/definitions/ErrorResponse"
+            }
+          }
+        },
+        "deprecated": false
+      }
+    },
+    "/v3/conversations/{conversationId}/activities/{activityId}": {
+      "put": {
+        "tags": [
+          "Conversations"
+        ],
+        "summary": "UpdateActivity",
+        "description": "Edit an existing activity.\r\n\r\nSome channels allow you to edit an existing activity to reflect the new state of a bot conversation.\r\n\r\nFor example, you can remove buttons after someone has clicked \"Approve\" button.",
+        "operationId": "Conversations_UpdateActivity",
+        "consumes": [
+          "application/json",
+          "text/json",
+          "application/xml",
+          "text/xml",
+          "application/x-www-form-urlencoded"
+        ],
+        "produces": [
+          "application/json",
+          "text/json"
+        ],
+        "parameters": [
+          {
+            "name": "conversationId",
+            "in": "path",
+            "description": "Conversation ID",
+            "required": true,
+            "type": "string"
+          },
+          {
+            "name": "activityId",
+            "in": "path",
+            "description": "activityId to update",
+            "required": true,
+            "type": "string"
+          },
+          {
+            "name": "activity",
+            "in": "body",
+            "description": "replacement Activity",
+            "required": true,
+            "schema": {
+              "$ref": "#/definitions/Activity"
+            }
+          }
+        ],
+        "responses": {
+          "200": {
+            "description": "An object will be returned containing the ID for the resource.",
+            "schema": {
+              "$ref": "#/definitions/ResourceResponse"
+            }
+          },
+          "201": {
+            "description": "A ResourceResponse object will be returned containing the ID for the resource.",
+            "schema": {
+              "$ref": "#/definitions/ResourceResponse"
+            }
+          },
+          "202": {
+            "description": "An object will be returned containing the ID for the resource.",
+            "schema": {
+              "$ref": "#/definitions/ResourceResponse"
+            }
+          },
+          "400": {
+            "description": "The request was malformed or otherwise incorrect. Inspect the message for a more detailed description.",
+            "schema": {
+              "$ref": "#/definitions/ErrorResponse"
+            }
+          },
+          "401": {
+            "description": "The bot is not authorized to make this request. Please check your Microsoft App ID and Microsoft App password. "
+          },
+          "403": {
+            "description": "The request was a valid request, but the server is refusing to respond to it. The user might be logged in but does not have the necessary permissions for the resource."
+          },
+          "404": {
+            "description": "The resource was not found.",
+            "schema": {
+              "$ref": "#/definitions/ErrorResponse"
+            }
+          },
+          "405": {
+            "description": "The method and URI you are trying to use is not allowed on this service.  For example, not all services support the DELETE or PUT verbs on an activity URI.  ",
+            "schema": {
+              "$ref": "#/definitions/ErrorResponse"
+            }
+          },
+          "500": {
+            "description": "An internal server has occurred. Inspect the message for a more detailed description.",
+            "schema": {
+              "$ref": "#/definitions/ErrorResponse"
+            }
+          },
+          "503": {
+            "description": "The service you are trying to communciate with is unavailable.",
+            "schema": {
+              "$ref": "#/definitions/ErrorResponse"
+            }
+          }
+        },
+        "deprecated": false
+      },
+      "post": {
+        "tags": [
+          "Conversations"
+        ],
+        "summary": "ReplyToActivity",
+        "description": "This method allows you to reply to an activity.\r\n\r\nThis is slightly different from SendToConversation().\r\n* SendToConverstion(conversationId) - will append the activity to the end of the conversation according to the timestamp or semantics of the channel.\r\n* ReplyToActivity(conversationId,ActivityId) - adds the activity as a reply to another activity, if the channel supports it. If the channel does not support nested replies, ReplyToActivity falls back to SendToConversation.\r\n\r\nUse ReplyToActivity when replying to a specific activity in the conversation.\r\n\r\nUse SendToConversation in all other cases.",
+        "operationId": "Conversations_ReplyToActivity",
+        "consumes": [
+          "application/json",
+          "text/json",
+          "application/xml",
+          "text/xml",
+          "application/x-www-form-urlencoded"
+        ],
+        "produces": [
+          "application/json",
+          "text/json"
+        ],
+        "parameters": [
+          {
+            "name": "conversationId",
+            "in": "path",
+            "description": "Conversation ID",
+            "required": true,
+            "type": "string"
+          },
+          {
+            "name": "activityId",
+            "in": "path",
+            "description": "activityId the reply is to (OPTIONAL)",
+            "required": true,
+            "type": "string"
+          },
+          {
+            "name": "activity",
+            "in": "body",
+            "description": "Activity to send",
+            "required": true,
+            "schema": {
+              "$ref": "#/definitions/Activity"
+            }
+          }
+        ],
+        "responses": {
+          "200": {
+            "description": "An object will be returned containing the ID for the resource.",
+            "schema": {
+              "$ref": "#/definitions/ResourceResponse"
+            }
+          },
+          "201": {
+            "description": "A ResourceResponse object will be returned containing the ID for the resource.",
+            "schema": {
+              "$ref": "#/definitions/ResourceResponse"
+            }
+          },
+          "202": {
+            "description": "An object will be returned containing the ID for the resource.",
+            "schema": {
+              "$ref": "#/definitions/ResourceResponse"
+            }
+          },
+          "400": {
+            "description": "The request was malformed or otherwise incorrect. Inspect the message for a more detailed description.",
+            "schema": {
+              "$ref": "#/definitions/ErrorResponse"
+            }
+          },
+          "401": {
+            "description": "The bot is not authorized to make this request. Please check your Microsoft App ID and Microsoft App password. "
+          },
+          "403": {
+            "description": "The request was a valid request, but the server is refusing to respond to it. The user might be logged in but does not have the necessary permissions for the resource."
+          },
+          "404": {
+            "description": "The resource was not found.",
+            "schema": {
+              "$ref": "#/definitions/ErrorResponse"
+            }
+          },
+          "500": {
+            "description": "An internal server has occurred. Inspect the message for a more detailed description.",
+            "schema": {
+              "$ref": "#/definitions/ErrorResponse"
+            }
+          },
+          "503": {
+            "description": "The service you are trying to communciate with is unavailable.",
+            "schema": {
+              "$ref": "#/definitions/ErrorResponse"
+            }
+          }
+        },
+        "deprecated": false
+      },
+      "delete": {
+        "tags": [
+          "Conversations"
+        ],
+        "summary": "DeleteActivity",
+        "description": "Delete an existing activity.\r\n\r\nSome channels allow you to delete an existing activity, and if successful this method will remove the specified activity.",
+        "operationId": "Conversations_DeleteActivity",
+        "consumes": [],
+        "produces": [
+          "application/json",
+          "text/json",
+          "application/xml",
+          "text/xml"
+        ],
+        "parameters": [
+          {
+            "name": "conversationId",
+            "in": "path",
+            "description": "Conversation ID",
+            "required": true,
+            "type": "string"
+          },
+          {
+            "name": "activityId",
+            "in": "path",
+            "description": "activityId to delete",
+            "required": true,
+            "type": "string"
+          }
+        ],
+        "responses": {
+          "200": {
+            "description": "The operation succeeded, there is no response."
+          },
+          "202": {
+            "description": "The request has been accepted for processing, but the processing has not been completed"
+          },
+          "400": {
+            "description": "The request was malformed or otherwise incorrect. Inspect the message for a more detailed description.",
+            "schema": {
+              "$ref": "#/definitions/ErrorResponse"
+            }
+          },
+          "401": {
+            "description": "The bot is not authorized to make this request. Please check your Microsoft App ID and Microsoft App password. "
+          },
+          "403": {
+            "description": "The request was a valid request, but the server is refusing to respond to it. The user might be logged in but does not have the necessary permissions for the resource."
+          },
+          "404": {
+            "description": "The resource was not found.",
+            "schema": {
+              "$ref": "#/definitions/ErrorResponse"
+            }
+          },
+          "405": {
+            "description": "The method and URI you are trying to use is not allowed on this service.  For example, not all services support the DELETE or PUT verbs on an activity URI.  ",
+            "schema": {
+              "$ref": "#/definitions/ErrorResponse"
+            }
+          },
+          "500": {
+            "description": "An internal server has occurred. Inspect the message for a more detailed description.",
+            "schema": {
+              "$ref": "#/definitions/ErrorResponse"
+            }
+          },
+          "503": {
+            "description": "The service you are trying to communciate with is unavailable.",
+            "schema": {
+              "$ref": "#/definitions/ErrorResponse"
+            }
+          }
+        },
+        "deprecated": false
+      }
+    },
+    "/v3/conversations/{conversationId}/members": {
+      "get": {
+        "tags": [
+          "Conversations"
+        ],
+        "summary": "GetConversationMembers",
+        "description": "Enumerate the members of a converstion. \r\n\r\nThis REST API takes a ConversationId and returns an array of ChannelAccount objects representing the members of the conversation.",
+        "operationId": "Conversations_GetConversationMembers",
+        "consumes": [],
+        "produces": [
+          "application/json",
+          "text/json",
+          "application/xml",
+          "text/xml"
+        ],
+        "parameters": [
+          {
+            "name": "conversationId",
+            "in": "path",
+            "description": "Conversation ID",
+            "required": true,
+            "type": "string"
+          }
+        ],
+        "responses": {
+          "200": {
+            "description": "An array of ChannelAccount objects",
+            "schema": {
+              "type": "array",
+              "items": {
+                "$ref": "#/definitions/ChannelAccount"
+              }
+            }
+          },
+          "400": {
+            "description": "The request was malformed or otherwise incorrect. Inspect the message for a more detailed description.",
+            "schema": {
+              "$ref": "#/definitions/ErrorResponse"
+            }
+          },
+          "401": {
+            "description": "The bot is not authorized to make this request. Please check your Microsoft App ID and Microsoft App password. "
+          },
+          "403": {
+            "description": "The request was a valid request, but the server is refusing to respond to it. The user might be logged in but does not have the necessary permissions for the resource."
+          },
+          "404": {
+            "description": "The resource was not found.",
+            "schema": {
+              "$ref": "#/definitions/ErrorResponse"
+            }
+          },
+          "405": {
+            "description": "The method and URI you are trying to use is not allowed on this service.  For example, not all services support the DELETE or PUT verbs on an activity URI.  ",
+            "schema": {
+              "$ref": "#/definitions/ErrorResponse"
+            }
+          },
+          "500": {
+            "description": "An internal server has occurred. Inspect the message for a more detailed description.",
+            "schema": {
+              "$ref": "#/definitions/ErrorResponse"
+            }
+          },
+          "503": {
+            "description": "The service you are trying to communciate with is unavailable.",
+            "schema": {
+              "$ref": "#/definitions/ErrorResponse"
+            }
+          }
+        },
+        "deprecated": false
+      }
+    },
+    "/v3/conversations/{conversationId}/activities/{activityId}/members": {
+      "get": {
+        "tags": [
+          "Conversations"
+        ],
+        "summary": "GetActivityMembers",
+        "description": "Enumerate the members of an activity. \r\n\r\nThis REST API takes a ConversationId and a ActivityId, returning an array of ChannelAccount objects representing the members of the particular activity in the conversation.",
+        "operationId": "Conversations_GetActivityMembers",
+        "consumes": [],
+        "produces": [
+          "application/json",
+          "text/json",
+          "application/xml",
+          "text/xml"
+        ],
+        "parameters": [
+          {
+            "name": "conversationId",
+            "in": "path",
+            "description": "Conversation ID",
+            "required": true,
+            "type": "string"
+          },
+          {
+            "name": "activityId",
+            "in": "path",
+            "description": "Activity ID",
+            "required": true,
+            "type": "string"
+          }
+        ],
+        "responses": {
+          "200": {
+            "description": "An array of ChannelAccount objects",
+            "schema": {
+              "type": "array",
+              "items": {
+                "$ref": "#/definitions/ChannelAccount"
+              }
+            }
+          },
+          "400": {
+            "description": "The request was malformed or otherwise incorrect. Inspect the message for a more detailed description.",
+            "schema": {
+              "$ref": "#/definitions/ErrorResponse"
+            }
+          },
+          "401": {
+            "description": "The bot is not authorized to make this request. Please check your Microsoft App ID and Microsoft App password. "
+          },
+          "403": {
+            "description": "The request was a valid request, but the server is refusing to respond to it. The user might be logged in but does not have the necessary permissions for the resource."
+          },
+          "404": {
+            "description": "The resource was not found.",
+            "schema": {
+              "$ref": "#/definitions/ErrorResponse"
+            }
+          },
+          "405": {
+            "description": "The method and URI you are trying to use is not allowed on this service.  For example, not all services support the DELETE or PUT verbs on an activity URI.  ",
+            "schema": {
+              "$ref": "#/definitions/ErrorResponse"
+            }
+          },
+          "500": {
+            "description": "An internal server has occurred. Inspect the message for a more detailed description.",
+            "schema": {
+              "$ref": "#/definitions/ErrorResponse"
+            }
+          },
+          "503": {
+            "description": "The service you are trying to communciate with is unavailable.",
+            "schema": {
+              "$ref": "#/definitions/ErrorResponse"
+            }
+          }
+        },
+        "deprecated": false
+      }
+    },
+    "/v3/conversations/{conversationId}/attachments": {
+      "post": {
+        "tags": [
+          "Conversations"
+        ],
+        "summary": "UploadAttachment",
+        "description": "Upload an attachment directly into a channel's blob storage.\r\n\r\nThis is useful because it allows you to store data in a compliant store when dealing with enterprises.\r\n\r\nThe response is a ResourceResponse which contains an AttachmentId which is suitable for using with the attachments API.",
+        "operationId": "Conversations_UploadAttachment",
+        "consumes": [
+          "application/json",
+          "text/json",
+          "application/xml",
+          "text/xml",
+          "application/x-www-form-urlencoded"
+        ],
+        "produces": [
+          "application/json",
+          "text/json"
+        ],
+        "parameters": [
+          {
+            "name": "conversationId",
+            "in": "path",
+            "description": "Conversation ID",
+            "required": true,
+            "type": "string"
+          },
+          {
+            "name": "attachmentUpload",
+            "in": "body",
+            "description": "Attachment data",
+            "required": true,
+            "schema": {
+              "$ref": "#/definitions/AttachmentData"
+            }
+          }
+        ],
+        "responses": {
+          "200": {
+            "description": "An object will be returned containing the ID for the resource.",
+            "schema": {
+              "$ref": "#/definitions/ResourceResponse"
+            }
+          },
+          "201": {
+            "description": "A ResourceResponse object will be returned containing the ID for the resource.",
+            "schema": {
+              "$ref": "#/definitions/ResourceResponse"
+            }
+          },
+          "202": {
+            "description": "An object will be returned containing the ID for the resource.",
+            "schema": {
+              "$ref": "#/definitions/ResourceResponse"
+            }
+          },
+          "400": {
+            "description": "The request was malformed or otherwise incorrect. Inspect the message for a more detailed description.",
+            "schema": {
+              "$ref": "#/definitions/ErrorResponse"
+            }
+          },
+          "401": {
+            "description": "The bot is not authorized to make this request. Please check your Microsoft App ID and Microsoft App password. "
+          },
+          "403": {
+            "description": "The request was a valid request, but the server is refusing to respond to it. The user might be logged in but does not have the necessary permissions for the resource."
+          },
+          "404": {
+            "description": "The resource was not found.",
+            "schema": {
+              "$ref": "#/definitions/ErrorResponse"
+            }
+          },
+          "405": {
+            "description": "The method and URI you are trying to use is not allowed on this service.  For example, not all services support the DELETE or PUT verbs on an activity URI.  ",
+            "schema": {
+              "$ref": "#/definitions/ErrorResponse"
+            }
+          },
+          "500": {
+            "description": "An internal server has occurred. Inspect the message for a more detailed description.",
+            "schema": {
+              "$ref": "#/definitions/ErrorResponse"
+            }
+          },
+          "503": {
+            "description": "The service you are trying to communciate with is unavailable.",
+            "schema": {
+              "$ref": "#/definitions/ErrorResponse"
+            }
+          }
+        },
+        "deprecated": false
+      }
+    }
+  },
+  "definitions": {
+    "AttachmentInfo": {
+      "description": "Metdata for an attachment",
+      "type": "object",
+      "properties": {
+        "name": {
+          "description": "Name of the attachment",
+          "type": "string"
+        },
+        "type": {
+          "description": "ContentType of the attachment",
+          "type": "string"
+        },
+        "views": {
+          "description": "attachment views",
+          "type": "array",
+          "items": {
+            "$ref": "#/definitions/AttachmentView"
+          }
+        }
+      }
+    },
+    "AttachmentView": {
+      "description": "Attachment View name and size",
+      "type": "object",
+      "properties": {
+        "viewId": {
+          "description": "content type of the attachmnet",
+          "type": "string"
+        },
+        "size": {
+          "format": "int32",
+          "description": "Name of the attachment",
+          "type": "integer"
+        }
+      }
+    },
+    "ErrorResponse": {
+      "description": "An HTTP API response",
+      "type": "object",
+      "properties": {
+        "error": {
+          "$ref": "#/definitions/Error",
+          "description": "Error message"
+        }
+      }
+    },
+    "Error": {
+      "description": "Object representing error information",
+      "type": "object",
+      "properties": {
+        "code": {
+          "description": "Error code",
+          "type": "string"
+        },
+        "message": {
+          "description": "Error message",
+          "type": "string"
+        }
+      }
+    },
+    "ConversationParameters": {
+      "description": "Parameters for creating a new conversation",
+      "type": "object",
+      "properties": {
+        "isGroup": {
+          "description": "IsGroup",
+          "type": "boolean"
+        },
+        "bot": {
+          "$ref": "#/definitions/ChannelAccount",
+          "description": "The bot address for this conversation"
+        },
+        "members": {
+          "description": "Members to add to the conversation",
+          "type": "array",
+          "items": {
+            "$ref": "#/definitions/ChannelAccount"
+          }
+        },
+        "topicName": {
+          "description": "(Optional) Topic of the conversation (if supported by the channel)",
+          "type": "string"
+        },
+        "activity": {
+          "$ref": "#/definitions/Activity",
+          "description": "(Optional) When creating a new conversation, use this activity as the intial message to the conversation"
+        },
+        "channelData": {
+          "$ref": "#/definitions/Object",
+          "description": "Channel specific payload for creating the conversation"
+        }
+      }
+    },
+    "ChannelAccount": {
+      "description": "Channel account information needed to route a message",
+      "type": "object",
+      "properties": {
+        "id": {
+          "description": "Channel id for the user or bot on this channel (Example: joe@smith.com, or @joesmith or 123456)",
+          "type": "string"
+        },
+        "name": {
+          "description": "Display friendly name",
+          "type": "string"
+        }
+      }
+    },
+    "Activity": {
+      "description": "An Activity is the basic communication type for the Bot Framework 3.0 protocol",
+      "type": "object",
+      "properties": {
+        "type": {
+          "description": "The type of the activity [message|contactRelationUpdate|converationUpdate|typing|endOfConversation|event|invoke]",
+          "type": "string"
+        },
+        "id": {
+          "description": "ID of this activity",
+          "type": "string"
+        },
+        "timestamp": {
+          "format": "date-time",
+          "description": "UTC Time when message was sent (set by service)",
+          "type": "string"
+        },
+        "localTimestamp": {
+          "format": "date-time",
+          "description": "Local time when message was sent (set by client, Ex: 2016-09-23T13:07:49.4714686-07:00)",
+          "type": "string"
+        },
+        "serviceUrl": {
+          "description": "Service endpoint where operations concerning the activity may be performed",
+          "type": "string"
+        },
+        "channelId": {
+          "description": "ID of the channel where the activity was sent",
+          "type": "string"
+        },
+        "from": {
+          "$ref": "#/definitions/ChannelAccount",
+          "description": "Sender address"
+        },
+        "conversation": {
+          "$ref": "#/definitions/ConversationAccount",
+          "description": "Conversation"
+        },
+        "recipient": {
+          "$ref": "#/definitions/ChannelAccount",
+          "description": "(Outbound to bot only) Bot's address that received the message"
+        },
+        "textFormat": {
+          "description": "Format of text fields [plain|markdown] Default:markdown",
+          "type": "string"
+        },
+        "attachmentLayout": {
+          "description": "Hint for how to deal with multiple attachments: [list|carousel] Default:list",
+          "type": "string"
+        },
+        "membersAdded": {
+          "description": "Array of address added",
+          "type": "array",
+          "items": {
+            "$ref": "#/definitions/ChannelAccount"
+          }
+        },
+        "membersRemoved": {
+          "description": "Array of addresses removed",
+          "type": "array",
+          "items": {
+            "$ref": "#/definitions/ChannelAccount"
+          }
+        },
+        "topicName": {
+          "description": "Conversations new topic name",
+          "type": "string"
+        },
+        "historyDisclosed": {
+          "description": "True if the previous history of the channel is disclosed",
+          "type": "boolean"
+        },
+        "locale": {
+          "description": "The language code of the Text field",
+          "type": "string"
+        },
+        "text": {
+          "description": "Content for the message",
+          "type": "string"
+        },
+        "speak": {
+          "description": "SSML Speak for TTS audio response",
+          "type": "string"
+        },
+        "inputHint": {
+          "description": "Indicates whether the bot is accepting, expecting, or ignoring input",
+          "type": "string"
+        },
+        "summary": {
+          "description": "Text to display if the channel cannot render cards",
+          "type": "string"
+        },
+        "suggestedActions": {
+          "$ref": "#/definitions/SuggestedActions",
+          "description": "SuggestedActions are used to provide keyboard/quickreply like behavior in many clients"
+        },
+        "attachments": {
+          "description": "Attachments",
+          "type": "array",
+          "items": {
+            "$ref": "#/definitions/Attachment"
+          }
+        },
+        "entities": {
+          "description": "Collection of Entity objects, each of which contains metadata about this activity. Each Entity object is typed.",
+          "type": "array",
+          "items": {
+            "$ref": "#/definitions/Entity"
+          }
+        },
+        "channelData": {
+          "$ref": "#/definitions/Object",
+          "description": "Channel-specific payload"
+        },
+        "action": {
+          "description": "ContactAdded/Removed action",
+          "type": "string"
+        },
+        "replyToId": {
+          "description": "The original ID this message is a response to",
+          "type": "string"
+        },
+        "value": {
+          "$ref": "#/definitions/Object",
+          "description": "Open-ended value"
+        },
+        "name": {
+          "description": "Name of the operation to invoke or the name of the event",
+          "type": "string"
+        },
+        "relatesTo": {
+          "$ref": "#/definitions/ConversationReference",
+          "description": "Reference to another conversation or activity"
+        },
+        "code": {
+          "description": "Code indicating why the conversation has ended",
+          "type": "string"
+        }
+      }
+    },
+    "Object": {
+      "type": "object",
+      "properties": {}
+    },
+    "ConversationAccount": {
+      "description": "Channel account information for a conversation",
+      "type": "object",
+      "properties": {
+        "isGroup": {
+          "description": "Is this a reference to a group",
+          "type": "boolean"
+        },
+        "id": {
+          "description": "Channel id for the user or bot on this channel (Example: joe@smith.com, or @joesmith or 123456)",
+          "type": "string"
+        },
+        "name": {
+          "description": "Display friendly name",
+          "type": "string"
+        }
+      }
+    },
+    "SuggestedActions": {
+      "description": "SuggestedActions that can be performed",
+      "type": "object",
+      "properties": {
+        "to": {
+          "description": "Ids of the recipients that the actions should be shown to.  These Ids are relative to the channelId and a subset of all recipients of the activity",
+          "type": "array",
+          "items": {
+            "type": "string"
+          }
+        },
+        "actions": {
+          "description": "Actions that can be shown to the user",
+          "type": "array",
+          "items": {
+            "$ref": "#/definitions/CardAction"
+          }
+        }
+      }
+    },
+    "Attachment": {
+      "description": "An attachment within an activity",
+      "type": "object",
+      "properties": {
+        "contentType": {
+          "description": "mimetype/Contenttype for the file",
+          "type": "string"
+        },
+        "contentUrl": {
+          "description": "Content Url",
+          "type": "string"
+        },
+        "content": {
+          "$ref": "#/definitions/Object",
+          "description": "Embedded content"
+        },
+        "name": {
+          "description": "(OPTIONAL) The name of the attachment",
+          "type": "string"
+        },
+        "thumbnailUrl": {
+          "description": "(OPTIONAL) Thumbnail associated with attachment",
+          "type": "string"
+        }
+      }
+    },
+    "Entity": {
+      "description": "Object of schema.org types",
+      "type": "object",
+      "properties": {
+        "type": {
+          "description": "Entity Type (typically from schema.org types)",
+          "type": "string"
+        }
+      }
+    },
+    "ConversationReference": {
+      "description": "An object relating to a particular point in a conversation",
+      "type": "object",
+      "properties": {
+        "activityId": {
+          "description": "(Optional) ID of the activity to refer to",
+          "type": "string"
+        },
+        "user": {
+          "$ref": "#/definitions/ChannelAccount",
+          "description": "(Optional) User participating in this conversation"
+        },
+        "bot": {
+          "$ref": "#/definitions/ChannelAccount",
+          "description": "Bot participating in this conversation"
+        },
+        "conversation": {
+          "$ref": "#/definitions/ConversationAccount",
+          "description": "Conversation reference"
+        },
+        "channelId": {
+          "description": "Channel ID",
+          "type": "string"
+        },
+        "serviceUrl": {
+          "description": "Service endpoint where operations concerning the referenced conversation may be performed",
+          "type": "string"
+        }
+      }
+    },
+    "CardAction": {
+      "description": "An action on a card",
+      "type": "object",
+      "properties": {
+        "type": {
+          "description": "Defines the type of action implemented by this button.",
+          "type": "string"
+        },
+        "title": {
+          "description": "Text description which appear on the button.",
+          "type": "string"
+        },
+        "image": {
+          "description": "URL Picture which will appear on the button, next to text label.",
+          "type": "string"
+        },
+        "value": {
+          "$ref": "#/definitions/Object",
+          "description": "Supplementary parameter for action. Content of this property depends on the ActionType"
+        }
+      }
+    },
+    "ConversationResourceResponse": {
+      "description": "A response containing a resource",
+      "type": "object",
+      "properties": {
+        "activityId": {
+          "description": "ID of the Activity (if sent)",
+          "type": "string"
+        },
+        "serviceUrl": {
+          "description": "Service endpoint where operations concerning the conversation may be performed",
+          "type": "string"
+        },
+        "id": {
+          "description": "Id of the resource",
+          "type": "string"
+        }
+      }
+    },
+    "ResourceResponse": {
+      "description": "A response containing a resource ID",
+      "type": "object",
+      "properties": {
+        "id": {
+          "description": "Id of the resource",
+          "type": "string"
+        }
+      }
+    },
+    "AttachmentData": {
+      "description": "Attachment data",
+      "type": "object",
+      "properties": {
+        "type": {
+          "description": "content type of the attachmnet",
+          "type": "string"
+        },
+        "name": {
+          "description": "Name of the attachment",
+          "type": "string"
+        },
+        "originalBase64": {
+          "format": "byte",
+          "description": "original content",
+          "type": "string"
+        },
+        "thumbnailBase64": {
+          "format": "byte",
+          "description": "Thumbnail",
+          "type": "string"
+        }
+      }
+    },
+    "HeroCard": {
+      "description": "A Hero card (card with a single, large image)",
+      "type": "object",
+      "properties": {
+        "title": {
+          "description": "Title of the card",
+          "type": "string"
+        },
+        "subtitle": {
+          "description": "Subtitle of the card",
+          "type": "string"
+        },
+        "text": {
+          "description": "Text for the card",
+          "type": "string"
+        },
+        "images": {
+          "description": "Array of images for the card",
+          "type": "array",
+          "items": {
+            "$ref": "#/definitions/CardImage"
+          }
+        },
+        "buttons": {
+          "description": "Set of actions applicable to the current card",
+          "type": "array",
+          "items": {
+            "$ref": "#/definitions/CardAction"
+          }
+        },
+        "tap": {
+          "$ref": "#/definitions/CardAction",
+          "description": "This action will be activated when user taps on the card itself"
+        }
+      }
+    },
+    "CardImage": {
+      "description": "An image on a card",
+      "type": "object",
+      "properties": {
+        "url": {
+          "description": "URL Thumbnail image for major content property.",
+          "type": "string"
+        },
+        "alt": {
+          "description": "Image description intended for screen readers",
+          "type": "string"
+        },
+        "tap": {
+          "$ref": "#/definitions/CardAction",
+          "description": "Action assigned to specific Attachment.E.g.navigate to specific URL or play/open media content"
+        }
+      }
+    },
+    "ThumbnailCard": {
+      "description": "A thumbnail card (card with a single, small thumbnail image)",
+      "type": "object",
+      "properties": {
+        "title": {
+          "description": "Title of the card",
+          "type": "string"
+        },
+        "subtitle": {
+          "description": "Subtitle of the card",
+          "type": "string"
+        },
+        "text": {
+          "description": "Text for the card",
+          "type": "string"
+        },
+        "images": {
+          "description": "Array of images for the card",
+          "type": "array",
+          "items": {
+            "$ref": "#/definitions/CardImage"
+          }
+        },
+        "buttons": {
+          "description": "Set of actions applicable to the current card",
+          "type": "array",
+          "items": {
+            "$ref": "#/definitions/CardAction"
+          }
+        },
+        "tap": {
+          "$ref": "#/definitions/CardAction",
+          "description": "This action will be activated when user taps on the card itself"
+        }
+      }
+    },
+    "ReceiptCard": {
+      "description": "A receipt card",
+      "type": "object",
+      "properties": {
+        "title": {
+          "description": "Title of the card",
+          "type": "string"
+        },
+        "items": {
+          "description": "Array of Receipt Items",
+          "type": "array",
+          "items": {
+            "$ref": "#/definitions/ReceiptItem"
+          }
+        },
+        "facts": {
+          "description": "Array of Fact Objects   Array of key-value pairs.",
+          "type": "array",
+          "items": {
+            "$ref": "#/definitions/Fact"
+          }
+        },
+        "tap": {
+          "$ref": "#/definitions/CardAction",
+          "description": "This action will be activated when user taps on the card"
+        },
+        "total": {
+          "description": "Total amount of money paid (or should be paid)",
+          "type": "string"
+        },
+        "tax": {
+          "description": "Total amount of TAX paid(or should be paid)",
+          "type": "string"
+        },
+        "vat": {
+          "description": "Total amount of VAT paid(or should be paid)",
+          "type": "string"
+        },
+        "buttons": {
+          "description": "Set of actions applicable to the current card",
+          "type": "array",
+          "items": {
+            "$ref": "#/definitions/CardAction"
+          }
+        }
+      }
+    },
+    "ReceiptItem": {
+      "description": "An item on a receipt card",
+      "type": "object",
+      "properties": {
+        "title": {
+          "description": "Title of the Card",
+          "type": "string"
+        },
+        "subtitle": {
+          "description": "Subtitle appears just below Title field, differs from Title in font styling only",
+          "type": "string"
+        },
+        "text": {
+          "description": "Text field appears just below subtitle, differs from Subtitle in font styling only",
+          "type": "string"
+        },
+        "image": {
+          "$ref": "#/definitions/CardImage",
+          "description": "Image"
+        },
+        "price": {
+          "description": "Amount with currency",
+          "type": "string"
+        },
+        "quantity": {
+          "description": "Number of items of given kind",
+          "type": "string"
+        },
+        "tap": {
+          "$ref": "#/definitions/CardAction",
+          "description": "This action will be activated when user taps on the Item bubble."
+        }
+      }
+    },
+    "Fact": {
+      "description": "Set of key-value pairs. Advantage of this section is that key and value properties will be \r\n            rendered with default style information with some delimiter between them. So there is no need for developer to specify style information.",
+      "type": "object",
+      "properties": {
+        "key": {
+          "description": "The key for this Fact",
+          "type": "string"
+        },
+        "value": {
+          "description": "The value for this Fact",
+          "type": "string"
+        }
+      }
+    },
+    "SigninCard": {
+      "description": "A card representing a request to sign in",
+      "type": "object",
+      "properties": {
+        "text": {
+          "description": "Text for signin request",
+          "type": "string"
+        },
+        "buttons": {
+          "description": "Action to use to perform signin",
+          "type": "array",
+          "items": {
+            "$ref": "#/definitions/CardAction"
+          }
+        }
+      }
+    },
+    "AudioCard": {
+      "description": "A audio card",
+      "type": "object",
+      "properties": {
+        "aspect": {
+          "description": "Aspect ratio of thumbnail/media placeholder, allowed values are \"16x9\" and \"9x16\"",
+          "type": "string"
+        },
+        "title": {
+          "description": "Title of the card",
+          "type": "string"
+        },
+        "subtitle": {
+          "description": "Subtitle of the card",
+          "type": "string"
+        },
+        "text": {
+          "description": "Text of the card",
+          "type": "string"
+        },
+        "image": {
+          "$ref": "#/definitions/ThumbnailUrl",
+          "description": "Thumbnail placeholder"
+        },
+        "media": {
+          "description": "Array of media Url objects",
+          "type": "array",
+          "items": {
+            "$ref": "#/definitions/MediaUrl"
+          }
+        },
+        "buttons": {
+          "description": "Set of actions applicable to the current card",
+          "type": "array",
+          "items": {
+            "$ref": "#/definitions/CardAction"
+          }
+        },
+        "shareable": {
+          "description": "Is it OK for this content to be shareable with others (default:true)",
+          "type": "boolean"
+        },
+        "autoloop": {
+          "description": "Should the client loop playback at end of content (default:true)",
+          "type": "boolean"
+        },
+        "autostart": {
+          "description": "Should the client automatically start playback of video in this card (default:true)",
+          "type": "boolean"
+        }
+      }
+    },
+    "ThumbnailUrl": {
+      "description": "Object describing a media thumbnail",
+      "type": "object",
+      "properties": {
+        "url": {
+          "description": "url pointing to an thumbnail to use for media content",
+          "type": "string"
+        },
+        "alt": {
+          "description": "Alt text to display for screen readers on the thumbnail image",
+          "type": "string"
+        }
+      }
+    },
+    "MediaUrl": {
+      "description": "MediaUrl data",
+      "type": "object",
+      "properties": {
+        "url": {
+          "description": "Url for the media",
+          "type": "string"
+        },
+        "profile": {
+          "description": "Optional profile hint to the client to differentiate multiple MediaUrl objects from each other",
+          "type": "string"
+        }
+      }
+    },
+    "AnimationCard": {
+      "description": "An animation card (Ex: gif or short video clip)",
+      "type": "object",
+      "properties": {
+        "title": {
+          "description": "Title of the card",
+          "type": "string"
+        },
+        "subtitle": {
+          "description": "Subtitle of the card",
+          "type": "string"
+        },
+        "text": {
+          "description": "Text of the card",
+          "type": "string"
+        },
+        "image": {
+          "$ref": "#/definitions/ThumbnailUrl",
+          "description": "Thumbnail placeholder"
+        },
+        "media": {
+          "description": "Array of media Url objects",
+          "type": "array",
+          "items": {
+            "$ref": "#/definitions/MediaUrl"
+          }
+        },
+        "buttons": {
+          "description": "Set of actions applicable to the current card",
+          "type": "array",
+          "items": {
+            "$ref": "#/definitions/CardAction"
+          }
+        },
+        "shareable": {
+          "description": "Is it OK for this content to be shareable with others (default:true)",
+          "type": "boolean"
+        },
+        "autoloop": {
+          "description": "Should the client loop playback at end of content (default:true)",
+          "type": "boolean"
+        },
+        "autostart": {
+          "description": "Should the client automatically start playback of video in this card (default:true)",
+          "type": "boolean"
+        }
+      }
+    },
+    "VideoCard": {
+      "description": "A video card",
+      "type": "object",
+      "properties": {
+        "aspect": {
+          "description": "Aspect ratio (16:9)(4:3)",
+          "type": "string"
+        },
+        "title": {
+          "description": "Title of the card",
+          "type": "string"
+        },
+        "subtitle": {
+          "description": "Subtitle of the card",
+          "type": "string"
+        },
+        "text": {
+          "description": "Text of the card",
+          "type": "string"
+        },
+        "image": {
+          "$ref": "#/definitions/ThumbnailUrl",
+          "description": "Thumbnail placeholder"
+        },
+        "media": {
+          "description": "Array of media Url objects",
+          "type": "array",
+          "items": {
+            "$ref": "#/definitions/MediaUrl"
+          }
+        },
+        "buttons": {
+          "description": "Set of actions applicable to the current card",
+          "type": "array",
+          "items": {
+            "$ref": "#/definitions/CardAction"
+          }
+        },
+        "shareable": {
+          "description": "Is it OK for this content to be shareable with others (default:true)",
+          "type": "boolean"
+        },
+        "autoloop": {
+          "description": "Should the client loop playback at end of content (default:true)",
+          "type": "boolean"
+        },
+        "autostart": {
+          "description": "Should the client automatically start playback of video in this card (default:true)",
+          "type": "boolean"
+        }
+      }
+    },
+    "GeoCoordinates": {
+      "description": "GeoCoordinates (entity type: \"https://schema.org/GeoCoordinates\")",
+      "type": "object",
+      "properties": {
+        "elevation": {
+          "format": "double",
+          "description": "Elevation of the location [WGS 84](https://en.wikipedia.org/wiki/World_Geodetic_System)",
+          "type": "number"
+        },
+        "latitude": {
+          "format": "double",
+          "description": "Latitude of the location [WGS 84](https://en.wikipedia.org/wiki/World_Geodetic_System)",
+          "type": "number"
+        },
+        "longitude": {
+          "format": "double",
+          "description": "Longitude of the location [WGS 84](https://en.wikipedia.org/wiki/World_Geodetic_System)",
+          "type": "number"
+        },
+        "type": {
+          "description": "The type of the thing",
+          "type": "string"
+        },
+        "name": {
+          "description": "The name of the thing",
+          "type": "string"
+        }
+      }
+    },
+    "Place": {
+      "description": "Place (entity type: \"https://schema.org/Place\")",
+      "type": "object",
+      "properties": {
+        "address": {
+          "$ref": "#/definitions/Object",
+          "description": "Address of the place (may be `string` or complex object of type `PostalAddress`)"
+        },
+        "geo": {
+          "$ref": "#/definitions/Object",
+          "description": "Geo coordinates of the place (may be complex object of type `GeoCoordinates` or `GeoShape`)"
+        },
+        "hasMap": {
+          "$ref": "#/definitions/Object",
+          "description": "Map to the place (may be `string` (URL) or complex object of type `Map`)"
+        },
+        "type": {
+          "description": "The type of the thing",
+          "type": "string"
+        },
+        "name": {
+          "description": "The name of the thing",
+          "type": "string"
+        }
+      }
+    }
+  }
 }