--- conflicted
+++ resolved
@@ -1,202 +1,189 @@
-﻿// 
-// Copyright (c) Microsoft. All rights reserved.
-// Licensed under the MIT license.
-// 
-// Microsoft Bot Framework: http://botframework.com
-// 
-// Bot Builder SDK Github:
-// https://github.com/Microsoft/BotBuilder
-// 
-// Copyright (c) Microsoft Corporation
-// All rights reserved.
-// 
-// MIT License:
-// Permission is hereby granted, free of charge, to any person obtaining
-// a copy of this software and associated documentation files (the
-// "Software"), to deal in the Software without restriction, including
-// without limitation the rights to use, copy, modify, merge, publish,
-// distribute, sublicense, and/or sell copies of the Software, and to
-// permit persons to whom the Software is furnished to do so, subject to
-// the following conditions:
-// 
-// The above copyright notice and this permission notice shall be
-// included in all copies or substantial portions of the Software.
-// 
-// THE SOFTWARE IS PROVIDED ""AS IS"", WITHOUT WARRANTY OF ANY KIND,
-// EXPRESS OR IMPLIED, INCLUDING BUT NOT LIMITED TO THE WARRANTIES OF
-// MERCHANTABILITY, FITNESS FOR A PARTICULAR PURPOSE AND
-// NONINFRINGEMENT. IN NO EVENT SHALL THE AUTHORS OR COPYRIGHT HOLDERS BE
-// LIABLE FOR ANY CLAIM, DAMAGES OR OTHER LIABILITY, WHETHER IN AN ACTION
-// OF CONTRACT, TORT OR OTHERWISE, ARISING FROM, OUT OF OR IN CONNECTION
-// WITH THE SOFTWARE OR THE USE OR OTHER DEALINGS IN THE SOFTWARE.
-//
-
-using System;
-using System.Collections.Generic;
-using System.Linq;
-using System.Threading;
-using System.Threading.Tasks;
-
-using Microsoft.Bot.Builder.Dialogs;
-using Microsoft.Bot.Builder.Dialogs.Internals;
-using Microsoft.Bot.Builder.Internals.Fibers;
-using Microsoft.Bot.Connector;
-
-using Autofac;
-
-using Microsoft.VisualStudio.TestTools.UnitTesting;
-
-namespace Microsoft.Bot.Builder.Tests
-{
-    public abstract class DialogTestBase
-    {
-        protected static MockConnectorFactory mockConnectorFactory = new MockConnectorFactory(new BotIdResolver("testBot")); 
-
-        [Flags]
-        public enum Options { None, Reflection, ScopedQueue, MockConnectorFactory, ResolveDialogFromContainer };
-
-        public static IContainer Build(Options options, params object[] singletons)
-        {
-            var builder = new ContainerBuilder();
-            if (options.HasFlag(Options.ResolveDialogFromContainer))
-            {
-                builder.RegisterModule(new DialogModule());
-            }
-            else
-            {
-                builder.RegisterModule(new DialogModule_MakeRoot());
-            }
-
-            builder
-                .Register(c => new BotIdResolver("testBot"))
-                .As<IBotIdResolver>()
-                .SingleInstance();
-            
-            builder
-           .Register((c, p) => mockConnectorFactory)
-               .As<IConnectorClientFactory>()
-               .InstancePerLifetimeScope();
-
-            if (options.HasFlag(Options.Reflection))
-            {
-                builder.RegisterModule(new ReflectionSurrogateModule());
-            }
-
-            var r =
-                builder
-                .Register<Queue<IMessageActivity>>(c => new Queue<IMessageActivity>())
-                .AsSelf();
-
-            if (options.HasFlag(Options.ScopedQueue))
-            {
-                r.InstancePerLifetimeScope();
-            }
-            else
-            {
-                r.SingleInstance();
-            }
-
-            builder
-                .RegisterType<BotToUserQueue>()
-                .AsSelf()
-                .As<IBotToUser>()
-                .InstancePerLifetimeScope();
-
-            foreach (var singleton in singletons)
-            {
-                builder
-                    .Register(c => singleton)
-                    .Keyed(FiberModule.Key_DoNotSerialize, singleton.GetType());
-            }
-
-            return builder.Build();
-        }
-
-<<<<<<< HEAD
-        public static IMessageActivity MakeTestMessage()
-        {
-            return new Activity() {
-                From = new ChannelAccount { Id = "testUser" },
-                Conversation = new ConversationAccount { Id = Guid.NewGuid().ToString() },
-                Recipient = new ChannelAccount { Id = "testBot"},
-                ServiceUrl = "InvalidServiceUrl", 
-                ChannelId = "Test"
-            };
-        }
-
-        public static void AssertMentions(string expectedText, IEnumerable<IMessageActivity> actualToUser)
-=======
-        public static class ChannelID
-        {
-            public const string User = "testUser";
-            public const string Bot = "testBot";
-        }
-
-        public static Message MakeTestMessage()
-        {
-            return new Message() {
-                From = new ChannelAccount { Id = ChannelID.User },
-                ConversationId = Guid.NewGuid().ToString(),
-                To = new ChannelAccount { Id = ChannelID.Bot, IsBot = true}
-            };
-        }
-
-        public static async Task AssertScriptAsync(ILifetimeScope container, params string[] pairs)
-        {
-            Assert.AreNotEqual(0, pairs.Length);
-
-            var toBot = MakeTestMessage();
-
-            for (int index = 0; index < pairs.Length; ++index)
-            {
-                var toBotText = pairs[index];
-
-                using (var scope = DialogModule.BeginLifetimeScope(container, toBot))
-                {
-                    var task = scope.Resolve<IPostToBot>();
-                    toBot.Text = toBotText;
-                    await task.PostAsync(toBot, CancellationToken.None);
-                }
-
-                var queue = container.Resolve<Queue<Message>>();
-
-                while (queue.Count > 0)
-                {
-                    ++index;
-
-                    var toUser = queue.Dequeue();
-
-                    var actual = toUser.Text;
-                    var expected = pairs[index];
-
-                    Assert.AreEqual(expected, actual);
-                }
-            }
-        }
-
-        public static void AssertMentions(string expectedText, IEnumerable<Message> actualToUser)
->>>>>>> 407920a6
-        {
-            Assert.AreEqual(1, actualToUser.Count());
-            var index = actualToUser.Single().Text.IndexOf(expectedText, StringComparison.OrdinalIgnoreCase);
-            Assert.IsTrue(index >= 0);
-        }
-
-        public static void AssertMentions(string expectedText, ILifetimeScope scope)
-        {
-            var queue = scope.Resolve<Queue<IMessageActivity>>();
-            AssertMentions(expectedText, queue);
-        }
-
-        public static void AssertNoMessages(ILifetimeScope scope)
-        {
-            var queue = scope.Resolve<Queue<IMessageActivity>>();
-            Assert.AreEqual(0, queue.Count);
-        }
-
-        public static string NewID()
-        {
-            return Guid.NewGuid().ToString();
-        }
-    }
-}
+﻿// 
+// Copyright (c) Microsoft. All rights reserved.
+// Licensed under the MIT license.
+// 
+// Microsoft Bot Framework: http://botframework.com
+// 
+// Bot Builder SDK Github:
+// https://github.com/Microsoft/BotBuilder
+// 
+// Copyright (c) Microsoft Corporation
+// All rights reserved.
+// 
+// MIT License:
+// Permission is hereby granted, free of charge, to any person obtaining
+// a copy of this software and associated documentation files (the
+// "Software"), to deal in the Software without restriction, including
+// without limitation the rights to use, copy, modify, merge, publish,
+// distribute, sublicense, and/or sell copies of the Software, and to
+// permit persons to whom the Software is furnished to do so, subject to
+// the following conditions:
+// 
+// The above copyright notice and this permission notice shall be
+// included in all copies or substantial portions of the Software.
+// 
+// THE SOFTWARE IS PROVIDED ""AS IS"", WITHOUT WARRANTY OF ANY KIND,
+// EXPRESS OR IMPLIED, INCLUDING BUT NOT LIMITED TO THE WARRANTIES OF
+// MERCHANTABILITY, FITNESS FOR A PARTICULAR PURPOSE AND
+// NONINFRINGEMENT. IN NO EVENT SHALL THE AUTHORS OR COPYRIGHT HOLDERS BE
+// LIABLE FOR ANY CLAIM, DAMAGES OR OTHER LIABILITY, WHETHER IN AN ACTION
+// OF CONTRACT, TORT OR OTHERWISE, ARISING FROM, OUT OF OR IN CONNECTION
+// WITH THE SOFTWARE OR THE USE OR OTHER DEALINGS IN THE SOFTWARE.
+//
+
+using System;
+using System.Collections.Generic;
+using System.Linq;
+using System.Threading;
+using System.Threading.Tasks;
+
+using Microsoft.Bot.Builder.Dialogs;
+using Microsoft.Bot.Builder.Dialogs.Internals;
+using Microsoft.Bot.Builder.Internals.Fibers;
+using Microsoft.Bot.Connector;
+
+using Autofac;
+
+using Microsoft.VisualStudio.TestTools.UnitTesting;
+
+namespace Microsoft.Bot.Builder.Tests
+{
+    public abstract class DialogTestBase
+    {
+        protected static MockConnectorFactory mockConnectorFactory = new MockConnectorFactory(new BotIdResolver("testBot")); 
+
+        [Flags]
+        public enum Options { None, Reflection, ScopedQueue, MockConnectorFactory, ResolveDialogFromContainer };
+
+        public static IContainer Build(Options options, params object[] singletons)
+        {
+            var builder = new ContainerBuilder();
+            if (options.HasFlag(Options.ResolveDialogFromContainer))
+            {
+                builder.RegisterModule(new DialogModule());
+            }
+            else
+            {
+                builder.RegisterModule(new DialogModule_MakeRoot());
+            }
+
+            builder
+                .Register(c => new BotIdResolver("testBot"))
+                .As<IBotIdResolver>()
+                .SingleInstance();
+            
+            builder
+           .Register((c, p) => mockConnectorFactory)
+               .As<IConnectorClientFactory>()
+               .InstancePerLifetimeScope();
+
+            if (options.HasFlag(Options.Reflection))
+            {
+                builder.RegisterModule(new ReflectionSurrogateModule());
+            }
+
+            var r =
+                builder
+                .Register<Queue<IMessageActivity>>(c => new Queue<IMessageActivity>())
+                .AsSelf();
+
+            if (options.HasFlag(Options.ScopedQueue))
+            {
+                r.InstancePerLifetimeScope();
+            }
+            else
+            {
+                r.SingleInstance();
+            }
+
+            builder
+                .RegisterType<BotToUserQueue>()
+                .AsSelf()
+                .As<IBotToUser>()
+                .InstancePerLifetimeScope();
+
+            foreach (var singleton in singletons)
+            {
+                builder
+                    .Register(c => singleton)
+                    .Keyed(FiberModule.Key_DoNotSerialize, singleton.GetType());
+            }
+
+            return builder.Build();
+        }
+
+        public static class ChannelID
+        {
+            public const string User = "testUser";
+            public const string Bot = "testBot";
+        }
+
+        public static IMessageActivity MakeTestMessage()
+        {
+            return new Activity() {
+                From = new ChannelAccount { Id = ChannelID.User },
+                Conversation = new ConversationAccount { Id = Guid.NewGuid().ToString() },
+                Recipient = new ChannelAccount { Id = ChannelID.Bot },
+                ServiceUrl = "InvalidServiceUrl", 
+                ChannelId = "Test"
+            };
+        }
+
+        public static async Task AssertScriptAsync(ILifetimeScope container, params string[] pairs)
+        {
+            Assert.AreNotEqual(0, pairs.Length);
+
+            var toBot = MakeTestMessage();
+
+            for (int index = 0; index < pairs.Length; ++index)
+            {
+                var toBotText = pairs[index];
+
+                using (var scope = DialogModule.BeginLifetimeScope(container, toBot))
+                {
+                    var task = scope.Resolve<IPostToBot>();
+                    toBot.Text = toBotText;
+                    await task.PostAsync(toBot, CancellationToken.None);
+                }
+
+                var queue = container.Resolve<Queue<IMessageActivity>>();
+
+                while (queue.Count > 0)
+                {
+                    ++index;
+
+                    var toUser = queue.Dequeue();
+
+                    var actual = toUser.Text;
+                    var expected = pairs[index];
+
+                    Assert.AreEqual(expected, actual);
+                }
+            }
+        }
+
+        public static void AssertMentions(string expectedText, IEnumerable<IMessageActivity> actualToUser)
+        {
+            Assert.AreEqual(1, actualToUser.Count());
+            var index = actualToUser.Single().Text.IndexOf(expectedText, StringComparison.OrdinalIgnoreCase);
+            Assert.IsTrue(index >= 0);
+        }
+
+        public static void AssertMentions(string expectedText, ILifetimeScope scope)
+        {
+            var queue = scope.Resolve<Queue<IMessageActivity>>();
+            AssertMentions(expectedText, queue);
+        }
+
+        public static void AssertNoMessages(ILifetimeScope scope)
+        {
+            var queue = scope.Resolve<Queue<IMessageActivity>>();
+            Assert.AreEqual(0, queue.Count);
+        }
+
+        public static string NewID()
+        {
+            return Guid.NewGuid().ToString();
+        }
+    }
+}