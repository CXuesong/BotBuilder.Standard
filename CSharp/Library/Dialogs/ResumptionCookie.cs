--- conflicted
+++ resolved
@@ -82,26 +82,6 @@
         /// <summary>
         /// Creates an instance of the resumption cookie. 
         /// </summary>
-<<<<<<< HEAD
-        /// <param name="userId"> The user Id.</param>
-        /// <param name="botId"> The bot Id.</param>
-        /// <param name="conversationId"> The conversation Id.</param>
-        /// <param name="channelId"> The channel Id of the conversation.</param>
-        /// <param name="serviceUrl"> The service url of the conversation.</param>
-        /// <param name="locale"> The locale of the message.</param>
-        public ResumptionCookie(string userId, string botId, string conversationId, string channelId, string serviceUrl, string locale = "en")
-            : this(new Address(
-                                  // purposefully using named arguments because these all have the same type
-                                  botId: botId,
-                                  channelId: channelId,
-                                  userId: userId,
-                                  conversationId: conversationId,
-                                  serviceUrl: serviceUrl
-                               )
-                  )
-        {
-            SetField.CheckNull(nameof(locale), locale);
-=======
         /// <param name="address">The address.</param>
         /// <param name="userName">The user name.</param>
         /// <param name="isGroup">The IsGroup flag for conversation.</param>
@@ -112,21 +92,8 @@
             this.Address = address;
             this.UserName = userName;
             this.IsGroup = isGroup;
->>>>>>> 66411cf4
             this.Locale = locale;
             this.IsTrustedServiceUrl = MicrosoftAppCredentials.IsTrustedServiceUrl(address.ServiceUrl);
-        }
-
-        /// <summary>
-        /// Creates an instance of resumption cookie form a <see cref="Dialogs.Address"/> 
-        /// </summary>
-        /// <param name="address"> The address.</param>
-        /// <remarks>Allows <see cref="JsonSerializer"/> to deserialize an instance of resumption cookie.</remarks>
-        [JsonConstructor]
-        public ResumptionCookie(Address address)
-        {
-            this.Address = address;
-            IsTrustedServiceUrl = MicrosoftAppCredentials.IsTrustedServiceUrl(address.ServiceUrl);
         }
 
         /// <summary>
