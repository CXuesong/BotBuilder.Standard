﻿// 
// Copyright (c) Microsoft. All rights reserved.
// Licensed under the MIT license.
// 
// Microsoft Bot Framework: http://botframework.com
// 
// Bot Builder SDK Github:
// https://github.com/Microsoft/BotBuilder
// 
// Copyright (c) Microsoft Corporation
// All rights reserved.
// 
// MIT License:
// Permission is hereby granted, free of charge, to any person obtaining
// a copy of this software and associated documentation files (the
// "Software"), to deal in the Software without restriction, including
// without limitation the rights to use, copy, modify, merge, publish,
// distribute, sublicense, and/or sell copies of the Software, and to
// permit persons to whom the Software is furnished to do so, subject to
// the following conditions:
// 
// The above copyright notice and this permission notice shall be
// included in all copies or substantial portions of the Software.
// 
// THE SOFTWARE IS PROVIDED ""AS IS"", WITHOUT WARRANTY OF ANY KIND,
// EXPRESS OR IMPLIED, INCLUDING BUT NOT LIMITED TO THE WARRANTIES OF
// MERCHANTABILITY, FITNESS FOR A PARTICULAR PURPOSE AND
// NONINFRINGEMENT. IN NO EVENT SHALL THE AUTHORS OR COPYRIGHT HOLDERS BE
// LIABLE FOR ANY CLAIM, DAMAGES OR OTHER LIABILITY, WHETHER IN AN ACTION
// OF CONTRACT, TORT OR OTHERWISE, ARISING FROM, OUT OF OR IN CONNECTION
// WITH THE SOFTWARE OR THE USE OR OTHER DEALINGS IN THE SOFTWARE.
//

using Microsoft.Bot.Builder.Dialogs;
using Microsoft.Bot.Builder.Resource;
using Microsoft.Bot.Connector;
using System;
using System.Collections.Generic;
using System.IO;
using System.Linq;
using System.Runtime.Serialization.Formatters.Binary;
using System.Text;
using System.Text.RegularExpressions;

namespace Microsoft.Bot.Builder.FormFlow.Advanced
{

    /// <summary>
    /// Interface for a prompt and its associated recognizer.
    /// </summary>
    /// <typeparam name="T">Form state.</typeparam>
    /// <remarks>
    /// This interface allows taking a \ref patterns expression and making it into a string with the template parts filled in.
    /// </remarks>
    public interface IPrompt<T>
    {
        /// <summary>
        /// Description of the prompt and how to generate it.
        /// </summary>
        /// <returns>Attribute describing how to generate prompt.</returns>
        TemplateBaseAttribute Annotation { get; }

        /// <summary>
        /// Return prompt to send to user.
        /// </summary>
        /// <param name="state">Current form state.</param>
        /// <param name="path">Current field being processed.</param>
        /// <param name="args">Optional arguments.</param>
        /// <returns>Message to user.</returns>
        FormPrompt Prompt(T state, string path, params object[] args);

        /// <summary>
        /// Associated recognizer if any.
        /// </summary>
        /// <returns>Recognizer for matching user input.</returns>
        IRecognize<T> Recognizer { get; }
    }

    /// <summary>
    /// The prompt that is returned by form prompter. 
    /// </summary>
    [Serializable]
    public sealed class FormPrompt : ICloneable
    {
        /// <summary>
        /// The text prompt that corresponds to Message.Text.
        /// </summary>
        public string Prompt { set; get; } = string.Empty;

        /// <summary>
        /// The buttons that will be mapped to Message.Attachments.
        /// </summary>
        public IList<FormButton> Buttons { set; get; } = new List<FormButton>();
        
        public override string ToString()
        {
            return $"{Prompt} {Language.BuildList(Buttons.Select(button => button.ToString()), Resources.DefaultChoiceSeparator, Resources.DefaultChoiceLastSeparator)}";
        }

        /// <summary>
        /// Deep clone the FormPrompt.
        /// </summary>
        /// <returns> A deep cloned instance of FormPrompt.</returns>
        public object Clone()
        {
            var newPrompt = new FormPrompt();
            newPrompt.Prompt = this.Prompt;
            newPrompt.Buttons = this.Buttons.Clone();
            return newPrompt;
        }
    }

    /// <summary>
    /// A Form button that will be mapped to Connector.Action.
    /// </summary>
    [Serializable]
    public sealed class FormButton : ICloneable
    {
        /// <summary>
        /// Picture which will appear on the button.
        /// </summary>
        public string Image { get; set; }

        /// <summary>
        /// Message that will be sent to bot when this button is clicked.
        /// </summary>
        public string Message { get; set; }

        /// <summary>
        /// Label of the button.
        /// </summary>
        public string Title { get; set; }

        /// <summary>
        /// URL which will be opened in the browser built-into Client application.
        /// </summary>
        public string Url { get; set; }

        /// <summary>
        /// Clone the FormButton
        /// </summary>
        /// <returns> A new cloned instance of object.</returns>
        public object Clone()
        {
            return new FormButton
            {
                Image = this.Image,
                Message = this.Message,
                Title = this.Title,
                Url = this.Url
            };
        }

        /// <summary>
        /// ToString() override. 
        /// </summary>
        /// <returns> Title of the button.</returns>
        public override string ToString()
        {
            return Title; 
        }
    }

    public static partial class Extensions
    {
        internal static IList<FormButton> GenerateButtons<T>(this IEnumerable<T> options)
        {
            var buttons = new List<FormButton>();
            foreach (var option in options)
            {
                buttons.Add(new FormButton
                {
                    Title = option.ToString(),
                    Message = option.ToString()
                });
            }
            return buttons; 
        }

        internal static IList<Attachment> GenerateAttachments(this IList<FormButton> buttons, string text)
        {
<<<<<<< HEAD
            var actions = new List<CardAction>(); 
            foreach(var button in buttons)
            {
                CardAction action; 
                if (button.Url != null)
                {
                    action = new CardAction("openUrl", button.Title, button.Image, button.Url);
                }
                else
                {
                    action = new CardAction("imBack", button.Title, button.Image, button.Message ?? button.Title);
                }

                actions.Add(action);
            }

            var attachments = new List<Attachment>();
            if (actions.Count > 0)
            {
                attachments.Add(new HeroCard(text: text, buttons: actions).ToAttachment());
            }
=======
            var attachments = new List<Attachment>();
            if (buttons.Any())
            {
                var actions = new List<Connector.Action>();
                foreach (var button in buttons)
                {
                    actions.Add(new Connector.Action(button.Title, button.Image, button.Message, button.Url));
                }
                attachments.Add(new Attachment { Actions = actions });
            }
>>>>>>> 407920a6
            return attachments;
        }

        internal static void AddRange<T>(this ICollection<T> collection, IEnumerable<T> enumerable)
        {
            foreach (var cur in enumerable)
            {
                collection.Add(cur);
            }
        }

        internal static IList<T> Clone<T>(this IList<T> listToClone) where T : ICloneable
        {
            return listToClone.Select(item => (T)item.Clone()).ToList();
        }
    }

    #region Documentation
    /// <summary>   A prompt and recognizer packaged together. </summary>
    /// <typeparam name="T">    UNderlying form type. </typeparam>
    #endregion
    public sealed class Prompter<T> : IPrompt<T>
    {
        /// <summary>
        /// Construct a prompter.
        /// </summary>
        /// <param name="annotation">Annotation describing the \ref patterns and formatting for prompt.</param>
        /// <param name="form">Current form.</param>
        /// <param name="recognizer">Recognizer if any.</param>
        /// <param name="fields">Fields name lookup.  (Defaults to forms.)</param>
        public Prompter(TemplateBaseAttribute annotation, IForm<T> form, IRecognize<T> recognizer, IFields<T> fields = null)
        {
            annotation.ApplyDefaults(form.Configuration.DefaultPrompt);
            _annotation = annotation;
            _form = form;
            _fields = fields ?? form.Fields;
            _recognizer = recognizer;
        }

        public TemplateBaseAttribute Annotation
        {
            get
            {
                return _annotation;
            }
        }

        public FormPrompt Prompt(T state, string pathName, params object[] args)
        {
            string currentChoice = null;
            string noValue = null;
            if (pathName != "")
            {
                var field = _fields.Field(pathName);
                currentChoice = field.Template(TemplateUsage.CurrentChoice).Pattern();
                if (field.Optional)
                {
                    noValue = field.Template(TemplateUsage.NoPreference).Pattern();
                }
                else
                {
                    noValue = field.Template(TemplateUsage.Unspecified).Pattern();
                }
            }
            IList<FormButton> buttons = new List<FormButton>(); 
            var response = ExpandTemplate(_annotation.Pattern(), currentChoice, noValue, state, pathName, args, ref buttons);
            return new FormPrompt {
                Prompt = (response == null ? "" : _spacesPunc.Replace(_spaces.Replace(Language.ANormalization(response), "$1 "), "$1")),
                Buttons = buttons
            };
        }

        public IRecognize<T> Recognizer
        {
            get { return _recognizer; }
        }

        #region Documentation
        /// <summary>   Validate pattern by ensuring they refer to real fields. </summary>
        /// <param name="form">     The form. </param>
        /// <param name="pattern">  Specifies the pattern. </param>
        /// <param name="pathName"> Full pathname of the field. </param>
        /// <param name="argLimit"> The number of arguments passed to the pattern. </param>
        /// <returns>   true if it succeeds, false if it fails. </returns>
        #endregion
        public static bool ValidatePattern(IForm<T> form, string pattern, string pathName, int argLimit = 0)
        {
            bool ok = true;
            var fields = form.Fields;
            foreach (Match match in _args.Matches(pattern))
            {
                var expr = match.Groups[1].Value.Trim();
                int numeric;
                if (expr == "||")
                {
                    ok = true;
                }
                else if (expr.StartsWith("&"))
                {
                    var name = expr.Substring(1);
                    if (name == "") name = pathName;
                    ok = (name == "" || fields.Field(name) != null);
                }
                else if (expr.StartsWith("?"))
                {
                    ok = ValidatePattern(form, expr.Substring(1), pathName, argLimit);
                }
                else if (expr.StartsWith("["))
                {
                    if (expr.EndsWith("]"))
                    {
                        ok = ValidatePattern(form, expr.Substring(1, expr.Length - 2), pathName, argLimit);
                    }
                    else
                    {
                        ok = false;
                    }
                }
                else if (expr.StartsWith("*"))
                {
                    ok = (expr == "*" || expr == "*filled");
                }
                else if (TryParseFormat(expr, out numeric))
                {
                    ok = numeric <= argLimit - 1;
                }
                else
                {
                    var formatArgs = expr.Split(':');
                    var name = formatArgs[0];
                    if (name == "") name = pathName;
                    ok = (name == "" || fields.Field(name) != null);
                }
                if (!ok)
                {
                    break;
                }
            }
            return ok;
        }

        private string ExpandTemplate(string template, string currentChoice, string noValue, T state, string pathName, object[] args, ref IList<FormButton> buttons)
        {
            bool foundUnspecified = false;
            int last = 0;
            int numeric;
            var response = new StringBuilder();
            var field = _fields.Field(pathName);

            foreach (Match match in _args.Matches(template))
            {
                var expr = match.Groups[1].Value.Trim();
                var substitute = "";
                if (expr.StartsWith("&"))
                {
                    var name = expr.Substring(1);
                    if (name == "") name = pathName;
                    var pathField = _fields.Field(name);
                    substitute = Language.Normalize(pathField == null ? pathName : pathField.FieldDescription, _annotation.FieldCase);
                }
                else if (expr == "||")
                {
                    var builder = new StringBuilder();
                    var values = _recognizer.ValueDescriptions();
                    if (_annotation.AllowDefault != BoolDefault.False && field.Optional && !field.IsUnknown(state))
                    {
                        values = values.Concat(new DescribeAttribute[] { new DescribeAttribute(Language.Normalize(noValue, _annotation.ChoiceCase)) });
                    }
                    string current = null;
                    if (_annotation.AllowDefault != BoolDefault.False)
                    {
                        if (!field.Optional)
                        {
                            if (!field.IsUnknown(state))
                            {
                                current = ExpandTemplate(currentChoice, null, noValue, state, pathName, args, ref buttons);
                            }
                        }
                        else
                        {
                            current = ExpandTemplate(currentChoice, null, noValue, state, pathName, args, ref buttons);
                        }
                    }
                    if (values.Count() > 0)
                    {
                        if (!field.AllowsMultiple && _annotation.ChoiceStyle == ChoiceStyleOptions.Auto)
                        {
                            // Buttons do not support multiple selection so we fall back to text
                            int i = 1;
                            foreach(var value in values)
                            {
                                var button = new FormButton() { Title = value.Description, Image = value.Image };
                                if (_annotation.AllowNumbers)
                                {
                                    button.Message = i.ToString();
                                }
                                buttons.Add(button);
                                ++i;
                            }
                        }
                        else
                        {
                            if (((_annotation.ChoiceStyle == ChoiceStyleOptions.Auto || _annotation.ChoiceStyle == ChoiceStyleOptions.AutoText)
                                && values.Count() < 4)
                                || (_annotation.ChoiceStyle == ChoiceStyleOptions.Inline))
                            {
                                // Inline choices
                                if (_annotation.ChoiceParens == BoolDefault.True) builder.Append('(');
                                var choices = new List<string>();
                                var i = 1;
                                foreach (var value in values)
                                {
                                    choices.Add(string.Format(_annotation.ChoiceFormat, i, Language.Normalize(value.Description, _annotation.ChoiceCase)));
                                    ++i;
                                }
                                builder.Append(Language.BuildList(choices, _annotation.ChoiceSeparator, _annotation.ChoiceLastSeparator));
                                if (_annotation.ChoiceParens == BoolDefault.True) builder.Append(')');
                                if (current != null)
                                {
                                    builder.Append(" ");
                                    builder.Append(current);
                                }
                            }
                            else
                            {
                                // Separate line choices
                                if (current != null)
                                {
                                    builder.Append(current);
                                    builder.Append(" ");
                                }
                                var i = 1;
                                foreach (var value in values)
                                {
                                    builder.Append("\n  ");
                                    if (!_annotation.AllowNumbers)
                                    {
                                        builder.Append("* ");
                                    }
                                    builder.AppendFormat(_annotation.ChoiceFormat, i, Language.Normalize(value.Description, _annotation.ChoiceCase));
                                    ++i;
                                }
                            }
                        }
                    }
                    else if (current != null)
                    {
                        builder.Append(" ");
                        builder.Append(current);
                    }
                    substitute = builder.ToString();
                }
                else if (expr.StartsWith("*"))
                {
                    // Status display of active results
                    var filled = expr.ToLower().Trim().EndsWith("filled");
                    var builder = new StringBuilder();
                    var format = new Prompter<T>(Template(field, TemplateUsage.StatusFormat), _form, null);
                    if (match.Index > 0)
                    {
                        builder.Append("\n");
                    }
                    foreach (var entry in (from step in _fields where (!filled || !step.IsUnknown(state)) && step.Role == FieldRole.Value && step.Active(state) select step))
                    {
                        builder.Append("* ").AppendLine(format.Prompt(state, entry.Name).Prompt);
                    }
                    substitute = builder.ToString();
                }
                else if (expr.StartsWith("[") && expr.EndsWith("]"))
                {
                    // Generate a list from multiple fields
                    var paths = expr.Substring(1, expr.Length - 2).Split(' ');
                    var values = new List<Tuple<IField<T>, object, string>>();
                    foreach (var spec in paths)
                    {
                        if (!spec.StartsWith("{") || !spec.EndsWith("}"))
                        {
                            throw new ArgumentException("Only {<field>} references are allowed in lists.");
                        }
                        var formatArgs = spec.Substring(1, spec.Length - 2).Trim().Split(':');
                        var name = formatArgs[0];
                        if (name == "") name = pathName;
                        var format = (formatArgs.Length > 1 ? "0:" + formatArgs[1] : "0");
                        var eltDesc = _fields.Field(name);
                        if (!eltDesc.IsUnknown(state))
                        {
                            var value = eltDesc.GetValue(state);
                            if (value.GetType() != typeof(string) && value.GetType().IsIEnumerable())
                            {
                                var eltValues = (value as System.Collections.IEnumerable);
                                foreach (var elt in eltValues)
                                {
                                    values.Add(Tuple.Create(eltDesc, elt, format));
                                }
                            }
                            else
                            {
                                values.Add(Tuple.Create(eltDesc, eltDesc.GetValue(state), format));
                            }
                        }
                    }
                    if (values.Count() > 0)
                    {
                        var elements = (from elt in values
                                        select Language.Normalize(ValueDescription(elt.Item1, elt.Item2, elt.Item3), _annotation.ValueCase)).ToArray();
                        substitute = Language.BuildList(elements, _annotation.Separator, _annotation.LastSeparator);
                    }
                }
                else if (expr.StartsWith("?"))
                {
                    // Conditional template
                    var subValue = ExpandTemplate(expr.Substring(1), currentChoice, null, state, pathName, args, ref buttons);
                    if (subValue == null)
                    {
                        substitute = "";
                    }
                    else
                    {
                        substitute = subValue;
                    }
                }
                else if (TryParseFormat(expr, out numeric))
                {
                    // Process ad hoc arg
                    if (numeric < args.Length && args[numeric] != null)
                    {
                        substitute = string.Format("{" + expr + "}", args);
                    }
                    else
                    {
                        foundUnspecified = true;
                        break;
                    }
                }
                else
                {
                    var formatArgs = expr.Split(':');
                    var name = formatArgs[0];
                    if (name == "") name = pathName;
                    var pathDesc = _fields.Field(name);
                    if (pathDesc.IsUnknown(state))
                    {
                        if (noValue == null)
                        {
                            foundUnspecified = true;
                            break;
                        }
                        substitute = noValue;
                    }
                    else
                    {
                        var value = pathDesc.GetValue(state);
                        if (value.GetType() != typeof(string) && value.GetType().IsIEnumerable())
                        {
                            var values = (value as System.Collections.IEnumerable);
                            substitute = Language.BuildList(from elt in values.Cast<object>()
                                                            select Language.Normalize(ValueDescription(pathDesc, elt, "0"), _annotation.ValueCase),
                                _annotation.Separator, _annotation.LastSeparator);
                        }
                        else
                        {
                            var format = (formatArgs.Length > 1 ? "0:" + formatArgs[1] : "0");
                            substitute = ValueDescription(pathDesc, value, format);
                        }
                    }
                }
                response.Append(template.Substring(last, match.Index - last)).Append(substitute);
                last = match.Index + match.Length;
            }
            return (foundUnspecified ? null : response.Append(template.Substring(last, template.Length - last)).ToString());
        }

        private static bool TryParseFormat(string format, out int number)
        {
            var args = format.Split(':');
            return int.TryParse(args[0], out number);
        }

        private string ValueDescription(IField<T> field, object value, string format)
        {
            string result;
            if (format != "0")
            {
                result = string.Format("{" + format + "}", value);
            }
            else
            {
                result = field.Prompt.Recognizer.ValueDescription(value).Description;
            }
            return result;
        }

        private TemplateAttribute Template(IField<T> field, TemplateUsage usage)
        {
            return field == null
                ? _form.Configuration.Template(usage)
                : field.Template(usage);
        }

        private static readonly Regex _args = new Regex(@"{((?>[^{}]+|{(?<number>)|}(?<-number>))*(?(number)(?!)))}", RegexOptions.Compiled);
        private static readonly Regex _spaces = new Regex(@"(\S)( {2,})", RegexOptions.Compiled);
        private static readonly Regex _spacesPunc = new Regex(@"(?:\s+)(\.|\?)", RegexOptions.Compiled);
        private IForm<T> _form;
        private IFields<T> _fields;
        private TemplateBaseAttribute _annotation;
        private IRecognize<T> _recognizer;
    }
}
<|MERGE_RESOLUTION|>--- conflicted
+++ resolved
@@ -1,623 +1,610 @@
-﻿// 
-// Copyright (c) Microsoft. All rights reserved.
-// Licensed under the MIT license.
-// 
-// Microsoft Bot Framework: http://botframework.com
-// 
-// Bot Builder SDK Github:
-// https://github.com/Microsoft/BotBuilder
-// 
-// Copyright (c) Microsoft Corporation
-// All rights reserved.
-// 
-// MIT License:
-// Permission is hereby granted, free of charge, to any person obtaining
-// a copy of this software and associated documentation files (the
-// "Software"), to deal in the Software without restriction, including
-// without limitation the rights to use, copy, modify, merge, publish,
-// distribute, sublicense, and/or sell copies of the Software, and to
-// permit persons to whom the Software is furnished to do so, subject to
-// the following conditions:
-// 
-// The above copyright notice and this permission notice shall be
-// included in all copies or substantial portions of the Software.
-// 
-// THE SOFTWARE IS PROVIDED ""AS IS"", WITHOUT WARRANTY OF ANY KIND,
-// EXPRESS OR IMPLIED, INCLUDING BUT NOT LIMITED TO THE WARRANTIES OF
-// MERCHANTABILITY, FITNESS FOR A PARTICULAR PURPOSE AND
-// NONINFRINGEMENT. IN NO EVENT SHALL THE AUTHORS OR COPYRIGHT HOLDERS BE
-// LIABLE FOR ANY CLAIM, DAMAGES OR OTHER LIABILITY, WHETHER IN AN ACTION
-// OF CONTRACT, TORT OR OTHERWISE, ARISING FROM, OUT OF OR IN CONNECTION
-// WITH THE SOFTWARE OR THE USE OR OTHER DEALINGS IN THE SOFTWARE.
-//
-
-using Microsoft.Bot.Builder.Dialogs;
-using Microsoft.Bot.Builder.Resource;
-using Microsoft.Bot.Connector;
-using System;
-using System.Collections.Generic;
-using System.IO;
-using System.Linq;
-using System.Runtime.Serialization.Formatters.Binary;
-using System.Text;
-using System.Text.RegularExpressions;
-
-namespace Microsoft.Bot.Builder.FormFlow.Advanced
-{
-
-    /// <summary>
-    /// Interface for a prompt and its associated recognizer.
-    /// </summary>
-    /// <typeparam name="T">Form state.</typeparam>
-    /// <remarks>
-    /// This interface allows taking a \ref patterns expression and making it into a string with the template parts filled in.
-    /// </remarks>
-    public interface IPrompt<T>
-    {
-        /// <summary>
-        /// Description of the prompt and how to generate it.
-        /// </summary>
-        /// <returns>Attribute describing how to generate prompt.</returns>
-        TemplateBaseAttribute Annotation { get; }
-
-        /// <summary>
-        /// Return prompt to send to user.
-        /// </summary>
-        /// <param name="state">Current form state.</param>
-        /// <param name="path">Current field being processed.</param>
-        /// <param name="args">Optional arguments.</param>
-        /// <returns>Message to user.</returns>
-        FormPrompt Prompt(T state, string path, params object[] args);
-
-        /// <summary>
-        /// Associated recognizer if any.
-        /// </summary>
-        /// <returns>Recognizer for matching user input.</returns>
-        IRecognize<T> Recognizer { get; }
-    }
-
-    /// <summary>
-    /// The prompt that is returned by form prompter. 
-    /// </summary>
-    [Serializable]
-    public sealed class FormPrompt : ICloneable
-    {
-        /// <summary>
-        /// The text prompt that corresponds to Message.Text.
-        /// </summary>
-        public string Prompt { set; get; } = string.Empty;
-
-        /// <summary>
-        /// The buttons that will be mapped to Message.Attachments.
-        /// </summary>
-        public IList<FormButton> Buttons { set; get; } = new List<FormButton>();
-        
-        public override string ToString()
-        {
-            return $"{Prompt} {Language.BuildList(Buttons.Select(button => button.ToString()), Resources.DefaultChoiceSeparator, Resources.DefaultChoiceLastSeparator)}";
-        }
-
-        /// <summary>
-        /// Deep clone the FormPrompt.
-        /// </summary>
-        /// <returns> A deep cloned instance of FormPrompt.</returns>
-        public object Clone()
-        {
-            var newPrompt = new FormPrompt();
-            newPrompt.Prompt = this.Prompt;
-            newPrompt.Buttons = this.Buttons.Clone();
-            return newPrompt;
-        }
-    }
-
-    /// <summary>
-    /// A Form button that will be mapped to Connector.Action.
-    /// </summary>
-    [Serializable]
-    public sealed class FormButton : ICloneable
-    {
-        /// <summary>
-        /// Picture which will appear on the button.
-        /// </summary>
-        public string Image { get; set; }
-
-        /// <summary>
-        /// Message that will be sent to bot when this button is clicked.
-        /// </summary>
-        public string Message { get; set; }
-
-        /// <summary>
-        /// Label of the button.
-        /// </summary>
-        public string Title { get; set; }
-
-        /// <summary>
-        /// URL which will be opened in the browser built-into Client application.
-        /// </summary>
-        public string Url { get; set; }
-
-        /// <summary>
-        /// Clone the FormButton
-        /// </summary>
-        /// <returns> A new cloned instance of object.</returns>
-        public object Clone()
-        {
-            return new FormButton
-            {
-                Image = this.Image,
-                Message = this.Message,
-                Title = this.Title,
-                Url = this.Url
-            };
-        }
-
-        /// <summary>
-        /// ToString() override. 
-        /// </summary>
-        /// <returns> Title of the button.</returns>
-        public override string ToString()
-        {
-            return Title; 
-        }
-    }
-
-    public static partial class Extensions
-    {
-        internal static IList<FormButton> GenerateButtons<T>(this IEnumerable<T> options)
-        {
-            var buttons = new List<FormButton>();
-            foreach (var option in options)
-            {
-                buttons.Add(new FormButton
-                {
-                    Title = option.ToString(),
-                    Message = option.ToString()
-                });
-            }
-            return buttons; 
-        }
-
-        internal static IList<Attachment> GenerateAttachments(this IList<FormButton> buttons, string text)
-        {
-<<<<<<< HEAD
-            var actions = new List<CardAction>(); 
-            foreach(var button in buttons)
-            {
-                CardAction action; 
-                if (button.Url != null)
-                {
-                    action = new CardAction("openUrl", button.Title, button.Image, button.Url);
-                }
-                else
-                {
-                    action = new CardAction("imBack", button.Title, button.Image, button.Message ?? button.Title);
-                }
-
-                actions.Add(action);
-            }
-
-            var attachments = new List<Attachment>();
-            if (actions.Count > 0)
-            {
-                attachments.Add(new HeroCard(text: text, buttons: actions).ToAttachment());
-            }
-=======
-            var attachments = new List<Attachment>();
-            if (buttons.Any())
-            {
-                var actions = new List<Connector.Action>();
-                foreach (var button in buttons)
-                {
-                    actions.Add(new Connector.Action(button.Title, button.Image, button.Message, button.Url));
-                }
-                attachments.Add(new Attachment { Actions = actions });
-            }
->>>>>>> 407920a6
-            return attachments;
-        }
-
-        internal static void AddRange<T>(this ICollection<T> collection, IEnumerable<T> enumerable)
-        {
-            foreach (var cur in enumerable)
-            {
-                collection.Add(cur);
-            }
-        }
-
-        internal static IList<T> Clone<T>(this IList<T> listToClone) where T : ICloneable
-        {
-            return listToClone.Select(item => (T)item.Clone()).ToList();
-        }
-    }
-
-    #region Documentation
-    /// <summary>   A prompt and recognizer packaged together. </summary>
-    /// <typeparam name="T">    UNderlying form type. </typeparam>
-    #endregion
-    public sealed class Prompter<T> : IPrompt<T>
-    {
-        /// <summary>
-        /// Construct a prompter.
-        /// </summary>
-        /// <param name="annotation">Annotation describing the \ref patterns and formatting for prompt.</param>
-        /// <param name="form">Current form.</param>
-        /// <param name="recognizer">Recognizer if any.</param>
-        /// <param name="fields">Fields name lookup.  (Defaults to forms.)</param>
-        public Prompter(TemplateBaseAttribute annotation, IForm<T> form, IRecognize<T> recognizer, IFields<T> fields = null)
-        {
-            annotation.ApplyDefaults(form.Configuration.DefaultPrompt);
-            _annotation = annotation;
-            _form = form;
-            _fields = fields ?? form.Fields;
-            _recognizer = recognizer;
-        }
-
-        public TemplateBaseAttribute Annotation
-        {
-            get
-            {
-                return _annotation;
-            }
-        }
-
-        public FormPrompt Prompt(T state, string pathName, params object[] args)
-        {
-            string currentChoice = null;
-            string noValue = null;
-            if (pathName != "")
-            {
-                var field = _fields.Field(pathName);
-                currentChoice = field.Template(TemplateUsage.CurrentChoice).Pattern();
-                if (field.Optional)
-                {
-                    noValue = field.Template(TemplateUsage.NoPreference).Pattern();
-                }
-                else
-                {
-                    noValue = field.Template(TemplateUsage.Unspecified).Pattern();
-                }
-            }
-            IList<FormButton> buttons = new List<FormButton>(); 
-            var response = ExpandTemplate(_annotation.Pattern(), currentChoice, noValue, state, pathName, args, ref buttons);
-            return new FormPrompt {
-                Prompt = (response == null ? "" : _spacesPunc.Replace(_spaces.Replace(Language.ANormalization(response), "$1 "), "$1")),
-                Buttons = buttons
-            };
-        }
-
-        public IRecognize<T> Recognizer
-        {
-            get { return _recognizer; }
-        }
-
-        #region Documentation
-        /// <summary>   Validate pattern by ensuring they refer to real fields. </summary>
-        /// <param name="form">     The form. </param>
-        /// <param name="pattern">  Specifies the pattern. </param>
-        /// <param name="pathName"> Full pathname of the field. </param>
-        /// <param name="argLimit"> The number of arguments passed to the pattern. </param>
-        /// <returns>   true if it succeeds, false if it fails. </returns>
-        #endregion
-        public static bool ValidatePattern(IForm<T> form, string pattern, string pathName, int argLimit = 0)
-        {
-            bool ok = true;
-            var fields = form.Fields;
-            foreach (Match match in _args.Matches(pattern))
-            {
-                var expr = match.Groups[1].Value.Trim();
-                int numeric;
-                if (expr == "||")
-                {
-                    ok = true;
-                }
-                else if (expr.StartsWith("&"))
-                {
-                    var name = expr.Substring(1);
-                    if (name == "") name = pathName;
-                    ok = (name == "" || fields.Field(name) != null);
-                }
-                else if (expr.StartsWith("?"))
-                {
-                    ok = ValidatePattern(form, expr.Substring(1), pathName, argLimit);
-                }
-                else if (expr.StartsWith("["))
-                {
-                    if (expr.EndsWith("]"))
-                    {
-                        ok = ValidatePattern(form, expr.Substring(1, expr.Length - 2), pathName, argLimit);
-                    }
-                    else
-                    {
-                        ok = false;
-                    }
-                }
-                else if (expr.StartsWith("*"))
-                {
-                    ok = (expr == "*" || expr == "*filled");
-                }
-                else if (TryParseFormat(expr, out numeric))
-                {
-                    ok = numeric <= argLimit - 1;
-                }
-                else
-                {
-                    var formatArgs = expr.Split(':');
-                    var name = formatArgs[0];
-                    if (name == "") name = pathName;
-                    ok = (name == "" || fields.Field(name) != null);
-                }
-                if (!ok)
-                {
-                    break;
-                }
-            }
-            return ok;
-        }
-
-        private string ExpandTemplate(string template, string currentChoice, string noValue, T state, string pathName, object[] args, ref IList<FormButton> buttons)
-        {
-            bool foundUnspecified = false;
-            int last = 0;
-            int numeric;
-            var response = new StringBuilder();
-            var field = _fields.Field(pathName);
-
-            foreach (Match match in _args.Matches(template))
-            {
-                var expr = match.Groups[1].Value.Trim();
-                var substitute = "";
-                if (expr.StartsWith("&"))
-                {
-                    var name = expr.Substring(1);
-                    if (name == "") name = pathName;
-                    var pathField = _fields.Field(name);
-                    substitute = Language.Normalize(pathField == null ? pathName : pathField.FieldDescription, _annotation.FieldCase);
-                }
-                else if (expr == "||")
-                {
-                    var builder = new StringBuilder();
-                    var values = _recognizer.ValueDescriptions();
-                    if (_annotation.AllowDefault != BoolDefault.False && field.Optional && !field.IsUnknown(state))
-                    {
-                        values = values.Concat(new DescribeAttribute[] { new DescribeAttribute(Language.Normalize(noValue, _annotation.ChoiceCase)) });
-                    }
-                    string current = null;
-                    if (_annotation.AllowDefault != BoolDefault.False)
-                    {
-                        if (!field.Optional)
-                        {
-                            if (!field.IsUnknown(state))
-                            {
-                                current = ExpandTemplate(currentChoice, null, noValue, state, pathName, args, ref buttons);
-                            }
-                        }
-                        else
-                        {
-                            current = ExpandTemplate(currentChoice, null, noValue, state, pathName, args, ref buttons);
-                        }
-                    }
-                    if (values.Count() > 0)
-                    {
-                        if (!field.AllowsMultiple && _annotation.ChoiceStyle == ChoiceStyleOptions.Auto)
-                        {
-                            // Buttons do not support multiple selection so we fall back to text
-                            int i = 1;
-                            foreach(var value in values)
-                            {
-                                var button = new FormButton() { Title = value.Description, Image = value.Image };
-                                if (_annotation.AllowNumbers)
-                                {
-                                    button.Message = i.ToString();
-                                }
-                                buttons.Add(button);
-                                ++i;
-                            }
-                        }
-                        else
-                        {
-                            if (((_annotation.ChoiceStyle == ChoiceStyleOptions.Auto || _annotation.ChoiceStyle == ChoiceStyleOptions.AutoText)
-                                && values.Count() < 4)
-                                || (_annotation.ChoiceStyle == ChoiceStyleOptions.Inline))
-                            {
-                                // Inline choices
-                                if (_annotation.ChoiceParens == BoolDefault.True) builder.Append('(');
-                                var choices = new List<string>();
-                                var i = 1;
-                                foreach (var value in values)
-                                {
-                                    choices.Add(string.Format(_annotation.ChoiceFormat, i, Language.Normalize(value.Description, _annotation.ChoiceCase)));
-                                    ++i;
-                                }
-                                builder.Append(Language.BuildList(choices, _annotation.ChoiceSeparator, _annotation.ChoiceLastSeparator));
-                                if (_annotation.ChoiceParens == BoolDefault.True) builder.Append(')');
-                                if (current != null)
-                                {
-                                    builder.Append(" ");
-                                    builder.Append(current);
-                                }
-                            }
-                            else
-                            {
-                                // Separate line choices
-                                if (current != null)
-                                {
-                                    builder.Append(current);
-                                    builder.Append(" ");
-                                }
-                                var i = 1;
-                                foreach (var value in values)
-                                {
-                                    builder.Append("\n  ");
-                                    if (!_annotation.AllowNumbers)
-                                    {
-                                        builder.Append("* ");
-                                    }
-                                    builder.AppendFormat(_annotation.ChoiceFormat, i, Language.Normalize(value.Description, _annotation.ChoiceCase));
-                                    ++i;
-                                }
-                            }
-                        }
-                    }
-                    else if (current != null)
-                    {
-                        builder.Append(" ");
-                        builder.Append(current);
-                    }
-                    substitute = builder.ToString();
-                }
-                else if (expr.StartsWith("*"))
-                {
-                    // Status display of active results
-                    var filled = expr.ToLower().Trim().EndsWith("filled");
-                    var builder = new StringBuilder();
-                    var format = new Prompter<T>(Template(field, TemplateUsage.StatusFormat), _form, null);
-                    if (match.Index > 0)
-                    {
-                        builder.Append("\n");
-                    }
-                    foreach (var entry in (from step in _fields where (!filled || !step.IsUnknown(state)) && step.Role == FieldRole.Value && step.Active(state) select step))
-                    {
-                        builder.Append("* ").AppendLine(format.Prompt(state, entry.Name).Prompt);
-                    }
-                    substitute = builder.ToString();
-                }
-                else if (expr.StartsWith("[") && expr.EndsWith("]"))
-                {
-                    // Generate a list from multiple fields
-                    var paths = expr.Substring(1, expr.Length - 2).Split(' ');
-                    var values = new List<Tuple<IField<T>, object, string>>();
-                    foreach (var spec in paths)
-                    {
-                        if (!spec.StartsWith("{") || !spec.EndsWith("}"))
-                        {
-                            throw new ArgumentException("Only {<field>} references are allowed in lists.");
-                        }
-                        var formatArgs = spec.Substring(1, spec.Length - 2).Trim().Split(':');
-                        var name = formatArgs[0];
-                        if (name == "") name = pathName;
-                        var format = (formatArgs.Length > 1 ? "0:" + formatArgs[1] : "0");
-                        var eltDesc = _fields.Field(name);
-                        if (!eltDesc.IsUnknown(state))
-                        {
-                            var value = eltDesc.GetValue(state);
-                            if (value.GetType() != typeof(string) && value.GetType().IsIEnumerable())
-                            {
-                                var eltValues = (value as System.Collections.IEnumerable);
-                                foreach (var elt in eltValues)
-                                {
-                                    values.Add(Tuple.Create(eltDesc, elt, format));
-                                }
-                            }
-                            else
-                            {
-                                values.Add(Tuple.Create(eltDesc, eltDesc.GetValue(state), format));
-                            }
-                        }
-                    }
-                    if (values.Count() > 0)
-                    {
-                        var elements = (from elt in values
-                                        select Language.Normalize(ValueDescription(elt.Item1, elt.Item2, elt.Item3), _annotation.ValueCase)).ToArray();
-                        substitute = Language.BuildList(elements, _annotation.Separator, _annotation.LastSeparator);
-                    }
-                }
-                else if (expr.StartsWith("?"))
-                {
-                    // Conditional template
-                    var subValue = ExpandTemplate(expr.Substring(1), currentChoice, null, state, pathName, args, ref buttons);
-                    if (subValue == null)
-                    {
-                        substitute = "";
-                    }
-                    else
-                    {
-                        substitute = subValue;
-                    }
-                }
-                else if (TryParseFormat(expr, out numeric))
-                {
-                    // Process ad hoc arg
-                    if (numeric < args.Length && args[numeric] != null)
-                    {
-                        substitute = string.Format("{" + expr + "}", args);
-                    }
-                    else
-                    {
-                        foundUnspecified = true;
-                        break;
-                    }
-                }
-                else
-                {
-                    var formatArgs = expr.Split(':');
-                    var name = formatArgs[0];
-                    if (name == "") name = pathName;
-                    var pathDesc = _fields.Field(name);
-                    if (pathDesc.IsUnknown(state))
-                    {
-                        if (noValue == null)
-                        {
-                            foundUnspecified = true;
-                            break;
-                        }
-                        substitute = noValue;
-                    }
-                    else
-                    {
-                        var value = pathDesc.GetValue(state);
-                        if (value.GetType() != typeof(string) && value.GetType().IsIEnumerable())
-                        {
-                            var values = (value as System.Collections.IEnumerable);
-                            substitute = Language.BuildList(from elt in values.Cast<object>()
-                                                            select Language.Normalize(ValueDescription(pathDesc, elt, "0"), _annotation.ValueCase),
-                                _annotation.Separator, _annotation.LastSeparator);
-                        }
-                        else
-                        {
-                            var format = (formatArgs.Length > 1 ? "0:" + formatArgs[1] : "0");
-                            substitute = ValueDescription(pathDesc, value, format);
-                        }
-                    }
-                }
-                response.Append(template.Substring(last, match.Index - last)).Append(substitute);
-                last = match.Index + match.Length;
-            }
-            return (foundUnspecified ? null : response.Append(template.Substring(last, template.Length - last)).ToString());
-        }
-
-        private static bool TryParseFormat(string format, out int number)
-        {
-            var args = format.Split(':');
-            return int.TryParse(args[0], out number);
-        }
-
-        private string ValueDescription(IField<T> field, object value, string format)
-        {
-            string result;
-            if (format != "0")
-            {
-                result = string.Format("{" + format + "}", value);
-            }
-            else
-            {
-                result = field.Prompt.Recognizer.ValueDescription(value).Description;
-            }
-            return result;
-        }
-
-        private TemplateAttribute Template(IField<T> field, TemplateUsage usage)
-        {
-            return field == null
-                ? _form.Configuration.Template(usage)
-                : field.Template(usage);
-        }
-
-        private static readonly Regex _args = new Regex(@"{((?>[^{}]+|{(?<number>)|}(?<-number>))*(?(number)(?!)))}", RegexOptions.Compiled);
-        private static readonly Regex _spaces = new Regex(@"(\S)( {2,})", RegexOptions.Compiled);
-        private static readonly Regex _spacesPunc = new Regex(@"(?:\s+)(\.|\?)", RegexOptions.Compiled);
-        private IForm<T> _form;
-        private IFields<T> _fields;
-        private TemplateBaseAttribute _annotation;
-        private IRecognize<T> _recognizer;
-    }
-}
+﻿// 
+// Copyright (c) Microsoft. All rights reserved.
+// Licensed under the MIT license.
+// 
+// Microsoft Bot Framework: http://botframework.com
+// 
+// Bot Builder SDK Github:
+// https://github.com/Microsoft/BotBuilder
+// 
+// Copyright (c) Microsoft Corporation
+// All rights reserved.
+// 
+// MIT License:
+// Permission is hereby granted, free of charge, to any person obtaining
+// a copy of this software and associated documentation files (the
+// "Software"), to deal in the Software without restriction, including
+// without limitation the rights to use, copy, modify, merge, publish,
+// distribute, sublicense, and/or sell copies of the Software, and to
+// permit persons to whom the Software is furnished to do so, subject to
+// the following conditions:
+// 
+// The above copyright notice and this permission notice shall be
+// included in all copies or substantial portions of the Software.
+// 
+// THE SOFTWARE IS PROVIDED ""AS IS"", WITHOUT WARRANTY OF ANY KIND,
+// EXPRESS OR IMPLIED, INCLUDING BUT NOT LIMITED TO THE WARRANTIES OF
+// MERCHANTABILITY, FITNESS FOR A PARTICULAR PURPOSE AND
+// NONINFRINGEMENT. IN NO EVENT SHALL THE AUTHORS OR COPYRIGHT HOLDERS BE
+// LIABLE FOR ANY CLAIM, DAMAGES OR OTHER LIABILITY, WHETHER IN AN ACTION
+// OF CONTRACT, TORT OR OTHERWISE, ARISING FROM, OUT OF OR IN CONNECTION
+// WITH THE SOFTWARE OR THE USE OR OTHER DEALINGS IN THE SOFTWARE.
+//
+
+using Microsoft.Bot.Builder.Dialogs;
+using Microsoft.Bot.Builder.Resource;
+using Microsoft.Bot.Connector;
+using System;
+using System.Collections.Generic;
+using System.IO;
+using System.Linq;
+using System.Runtime.Serialization.Formatters.Binary;
+using System.Text;
+using System.Text.RegularExpressions;
+
+namespace Microsoft.Bot.Builder.FormFlow.Advanced
+{
+
+    /// <summary>
+    /// Interface for a prompt and its associated recognizer.
+    /// </summary>
+    /// <typeparam name="T">Form state.</typeparam>
+    /// <remarks>
+    /// This interface allows taking a \ref patterns expression and making it into a string with the template parts filled in.
+    /// </remarks>
+    public interface IPrompt<T>
+    {
+        /// <summary>
+        /// Description of the prompt and how to generate it.
+        /// </summary>
+        /// <returns>Attribute describing how to generate prompt.</returns>
+        TemplateBaseAttribute Annotation { get; }
+
+        /// <summary>
+        /// Return prompt to send to user.
+        /// </summary>
+        /// <param name="state">Current form state.</param>
+        /// <param name="path">Current field being processed.</param>
+        /// <param name="args">Optional arguments.</param>
+        /// <returns>Message to user.</returns>
+        FormPrompt Prompt(T state, string path, params object[] args);
+
+        /// <summary>
+        /// Associated recognizer if any.
+        /// </summary>
+        /// <returns>Recognizer for matching user input.</returns>
+        IRecognize<T> Recognizer { get; }
+    }
+
+    /// <summary>
+    /// The prompt that is returned by form prompter. 
+    /// </summary>
+    [Serializable]
+    public sealed class FormPrompt : ICloneable
+    {
+        /// <summary>
+        /// The text prompt that corresponds to Message.Text.
+        /// </summary>
+        public string Prompt { set; get; } = string.Empty;
+
+        /// <summary>
+        /// The buttons that will be mapped to Message.Attachments.
+        /// </summary>
+        public IList<FormButton> Buttons { set; get; } = new List<FormButton>();
+        
+        public override string ToString()
+        {
+            return $"{Prompt} {Language.BuildList(Buttons.Select(button => button.ToString()), Resources.DefaultChoiceSeparator, Resources.DefaultChoiceLastSeparator)}";
+        }
+
+        /// <summary>
+        /// Deep clone the FormPrompt.
+        /// </summary>
+        /// <returns> A deep cloned instance of FormPrompt.</returns>
+        public object Clone()
+        {
+            var newPrompt = new FormPrompt();
+            newPrompt.Prompt = this.Prompt;
+            newPrompt.Buttons = this.Buttons.Clone();
+            return newPrompt;
+        }
+    }
+
+    /// <summary>
+    /// A Form button that will be mapped to Connector.Action.
+    /// </summary>
+    [Serializable]
+    public sealed class FormButton : ICloneable
+    {
+        /// <summary>
+        /// Picture which will appear on the button.
+        /// </summary>
+        public string Image { get; set; }
+
+        /// <summary>
+        /// Message that will be sent to bot when this button is clicked.
+        /// </summary>
+        public string Message { get; set; }
+
+        /// <summary>
+        /// Label of the button.
+        /// </summary>
+        public string Title { get; set; }
+
+        /// <summary>
+        /// URL which will be opened in the browser built-into Client application.
+        /// </summary>
+        public string Url { get; set; }
+
+        /// <summary>
+        /// Clone the FormButton
+        /// </summary>
+        /// <returns> A new cloned instance of object.</returns>
+        public object Clone()
+        {
+            return new FormButton
+            {
+                Image = this.Image,
+                Message = this.Message,
+                Title = this.Title,
+                Url = this.Url
+            };
+        }
+
+        /// <summary>
+        /// ToString() override. 
+        /// </summary>
+        /// <returns> Title of the button.</returns>
+        public override string ToString()
+        {
+            return Title; 
+        }
+    }
+
+    public static partial class Extensions
+    {
+        internal static IList<FormButton> GenerateButtons<T>(this IEnumerable<T> options)
+        {
+            var buttons = new List<FormButton>();
+            foreach (var option in options)
+            {
+                buttons.Add(new FormButton
+                {
+                    Title = option.ToString(),
+                    Message = option.ToString()
+                });
+            }
+            return buttons; 
+        }
+
+        internal static IList<Attachment> GenerateAttachments(this IList<FormButton> buttons, string text)
+        {
+            var actions = new List<CardAction>(); 
+            foreach(var button in buttons)
+            {
+                CardAction action; 
+                if (button.Url != null)
+                {
+                    action = new CardAction("openUrl", button.Title, button.Image, button.Url);
+                }
+                else
+                {
+                    action = new CardAction("imBack", button.Title, button.Image, button.Message ?? button.Title);
+                }
+
+                actions.Add(action);
+            }
+
+            var attachments = new List<Attachment>();
+            if (actions.Count > 0)
+            {
+                attachments.Add(new HeroCard(text: text, buttons: actions).ToAttachment());
+            }
+            return attachments;
+        }
+
+        internal static void AddRange<T>(this ICollection<T> collection, IEnumerable<T> enumerable)
+        {
+            foreach (var cur in enumerable)
+            {
+                collection.Add(cur);
+            }
+        }
+
+        internal static IList<T> Clone<T>(this IList<T> listToClone) where T : ICloneable
+        {
+            return listToClone.Select(item => (T)item.Clone()).ToList();
+        }
+    }
+
+    #region Documentation
+    /// <summary>   A prompt and recognizer packaged together. </summary>
+    /// <typeparam name="T">    UNderlying form type. </typeparam>
+    #endregion
+    public sealed class Prompter<T> : IPrompt<T>
+    {
+        /// <summary>
+        /// Construct a prompter.
+        /// </summary>
+        /// <param name="annotation">Annotation describing the \ref patterns and formatting for prompt.</param>
+        /// <param name="form">Current form.</param>
+        /// <param name="recognizer">Recognizer if any.</param>
+        /// <param name="fields">Fields name lookup.  (Defaults to forms.)</param>
+        public Prompter(TemplateBaseAttribute annotation, IForm<T> form, IRecognize<T> recognizer, IFields<T> fields = null)
+        {
+            annotation.ApplyDefaults(form.Configuration.DefaultPrompt);
+            _annotation = annotation;
+            _form = form;
+            _fields = fields ?? form.Fields;
+            _recognizer = recognizer;
+        }
+
+        public TemplateBaseAttribute Annotation
+        {
+            get
+            {
+                return _annotation;
+            }
+        }
+
+        public FormPrompt Prompt(T state, string pathName, params object[] args)
+        {
+            string currentChoice = null;
+            string noValue = null;
+            if (pathName != "")
+            {
+                var field = _fields.Field(pathName);
+                currentChoice = field.Template(TemplateUsage.CurrentChoice).Pattern();
+                if (field.Optional)
+                {
+                    noValue = field.Template(TemplateUsage.NoPreference).Pattern();
+                }
+                else
+                {
+                    noValue = field.Template(TemplateUsage.Unspecified).Pattern();
+                }
+            }
+            IList<FormButton> buttons = new List<FormButton>(); 
+            var response = ExpandTemplate(_annotation.Pattern(), currentChoice, noValue, state, pathName, args, ref buttons);
+            return new FormPrompt {
+                Prompt = (response == null ? "" : _spacesPunc.Replace(_spaces.Replace(Language.ANormalization(response), "$1 "), "$1")),
+                Buttons = buttons
+            };
+        }
+
+        public IRecognize<T> Recognizer
+        {
+            get { return _recognizer; }
+        }
+
+        #region Documentation
+        /// <summary>   Validate pattern by ensuring they refer to real fields. </summary>
+        /// <param name="form">     The form. </param>
+        /// <param name="pattern">  Specifies the pattern. </param>
+        /// <param name="pathName"> Full pathname of the field. </param>
+        /// <param name="argLimit"> The number of arguments passed to the pattern. </param>
+        /// <returns>   true if it succeeds, false if it fails. </returns>
+        #endregion
+        public static bool ValidatePattern(IForm<T> form, string pattern, string pathName, int argLimit = 0)
+        {
+            bool ok = true;
+            var fields = form.Fields;
+            foreach (Match match in _args.Matches(pattern))
+            {
+                var expr = match.Groups[1].Value.Trim();
+                int numeric;
+                if (expr == "||")
+                {
+                    ok = true;
+                }
+                else if (expr.StartsWith("&"))
+                {
+                    var name = expr.Substring(1);
+                    if (name == "") name = pathName;
+                    ok = (name == "" || fields.Field(name) != null);
+                }
+                else if (expr.StartsWith("?"))
+                {
+                    ok = ValidatePattern(form, expr.Substring(1), pathName, argLimit);
+                }
+                else if (expr.StartsWith("["))
+                {
+                    if (expr.EndsWith("]"))
+                    {
+                        ok = ValidatePattern(form, expr.Substring(1, expr.Length - 2), pathName, argLimit);
+                    }
+                    else
+                    {
+                        ok = false;
+                    }
+                }
+                else if (expr.StartsWith("*"))
+                {
+                    ok = (expr == "*" || expr == "*filled");
+                }
+                else if (TryParseFormat(expr, out numeric))
+                {
+                    ok = numeric <= argLimit - 1;
+                }
+                else
+                {
+                    var formatArgs = expr.Split(':');
+                    var name = formatArgs[0];
+                    if (name == "") name = pathName;
+                    ok = (name == "" || fields.Field(name) != null);
+                }
+                if (!ok)
+                {
+                    break;
+                }
+            }
+            return ok;
+        }
+
+        private string ExpandTemplate(string template, string currentChoice, string noValue, T state, string pathName, object[] args, ref IList<FormButton> buttons)
+        {
+            bool foundUnspecified = false;
+            int last = 0;
+            int numeric;
+            var response = new StringBuilder();
+            var field = _fields.Field(pathName);
+
+            foreach (Match match in _args.Matches(template))
+            {
+                var expr = match.Groups[1].Value.Trim();
+                var substitute = "";
+                if (expr.StartsWith("&"))
+                {
+                    var name = expr.Substring(1);
+                    if (name == "") name = pathName;
+                    var pathField = _fields.Field(name);
+                    substitute = Language.Normalize(pathField == null ? pathName : pathField.FieldDescription, _annotation.FieldCase);
+                }
+                else if (expr == "||")
+                {
+                    var builder = new StringBuilder();
+                    var values = _recognizer.ValueDescriptions();
+                    if (_annotation.AllowDefault != BoolDefault.False && field.Optional && !field.IsUnknown(state))
+                    {
+                        values = values.Concat(new DescribeAttribute[] { new DescribeAttribute(Language.Normalize(noValue, _annotation.ChoiceCase)) });
+                    }
+                    string current = null;
+                    if (_annotation.AllowDefault != BoolDefault.False)
+                    {
+                        if (!field.Optional)
+                        {
+                            if (!field.IsUnknown(state))
+                            {
+                                current = ExpandTemplate(currentChoice, null, noValue, state, pathName, args, ref buttons);
+                            }
+                        }
+                        else
+                        {
+                            current = ExpandTemplate(currentChoice, null, noValue, state, pathName, args, ref buttons);
+                        }
+                    }
+                    if (values.Count() > 0)
+                    {
+                        if (!field.AllowsMultiple && _annotation.ChoiceStyle == ChoiceStyleOptions.Auto)
+                        {
+                            // Buttons do not support multiple selection so we fall back to text
+                            int i = 1;
+                            foreach(var value in values)
+                            {
+                                var button = new FormButton() { Title = value.Description, Image = value.Image };
+                                if (_annotation.AllowNumbers)
+                                {
+                                    button.Message = i.ToString();
+                                }
+                                buttons.Add(button);
+                                ++i;
+                            }
+                        }
+                        else
+                        {
+                            if (((_annotation.ChoiceStyle == ChoiceStyleOptions.Auto || _annotation.ChoiceStyle == ChoiceStyleOptions.AutoText)
+                                && values.Count() < 4)
+                                || (_annotation.ChoiceStyle == ChoiceStyleOptions.Inline))
+                            {
+                                // Inline choices
+                                if (_annotation.ChoiceParens == BoolDefault.True) builder.Append('(');
+                                var choices = new List<string>();
+                                var i = 1;
+                                foreach (var value in values)
+                                {
+                                    choices.Add(string.Format(_annotation.ChoiceFormat, i, Language.Normalize(value.Description, _annotation.ChoiceCase)));
+                                    ++i;
+                                }
+                                builder.Append(Language.BuildList(choices, _annotation.ChoiceSeparator, _annotation.ChoiceLastSeparator));
+                                if (_annotation.ChoiceParens == BoolDefault.True) builder.Append(')');
+                                if (current != null)
+                                {
+                                    builder.Append(" ");
+                                    builder.Append(current);
+                                }
+                            }
+                            else
+                            {
+                                // Separate line choices
+                                if (current != null)
+                                {
+                                    builder.Append(current);
+                                    builder.Append(" ");
+                                }
+                                var i = 1;
+                                foreach (var value in values)
+                                {
+                                    builder.Append("\n  ");
+                                    if (!_annotation.AllowNumbers)
+                                    {
+                                        builder.Append("* ");
+                                    }
+                                    builder.AppendFormat(_annotation.ChoiceFormat, i, Language.Normalize(value.Description, _annotation.ChoiceCase));
+                                    ++i;
+                                }
+                            }
+                        }
+                    }
+                    else if (current != null)
+                    {
+                        builder.Append(" ");
+                        builder.Append(current);
+                    }
+                    substitute = builder.ToString();
+                }
+                else if (expr.StartsWith("*"))
+                {
+                    // Status display of active results
+                    var filled = expr.ToLower().Trim().EndsWith("filled");
+                    var builder = new StringBuilder();
+                    var format = new Prompter<T>(Template(field, TemplateUsage.StatusFormat), _form, null);
+                    if (match.Index > 0)
+                    {
+                        builder.Append("\n");
+                    }
+                    foreach (var entry in (from step in _fields where (!filled || !step.IsUnknown(state)) && step.Role == FieldRole.Value && step.Active(state) select step))
+                    {
+                        builder.Append("* ").AppendLine(format.Prompt(state, entry.Name).Prompt);
+                    }
+                    substitute = builder.ToString();
+                }
+                else if (expr.StartsWith("[") && expr.EndsWith("]"))
+                {
+                    // Generate a list from multiple fields
+                    var paths = expr.Substring(1, expr.Length - 2).Split(' ');
+                    var values = new List<Tuple<IField<T>, object, string>>();
+                    foreach (var spec in paths)
+                    {
+                        if (!spec.StartsWith("{") || !spec.EndsWith("}"))
+                        {
+                            throw new ArgumentException("Only {<field>} references are allowed in lists.");
+                        }
+                        var formatArgs = spec.Substring(1, spec.Length - 2).Trim().Split(':');
+                        var name = formatArgs[0];
+                        if (name == "") name = pathName;
+                        var format = (formatArgs.Length > 1 ? "0:" + formatArgs[1] : "0");
+                        var eltDesc = _fields.Field(name);
+                        if (!eltDesc.IsUnknown(state))
+                        {
+                            var value = eltDesc.GetValue(state);
+                            if (value.GetType() != typeof(string) && value.GetType().IsIEnumerable())
+                            {
+                                var eltValues = (value as System.Collections.IEnumerable);
+                                foreach (var elt in eltValues)
+                                {
+                                    values.Add(Tuple.Create(eltDesc, elt, format));
+                                }
+                            }
+                            else
+                            {
+                                values.Add(Tuple.Create(eltDesc, eltDesc.GetValue(state), format));
+                            }
+                        }
+                    }
+                    if (values.Count() > 0)
+                    {
+                        var elements = (from elt in values
+                                        select Language.Normalize(ValueDescription(elt.Item1, elt.Item2, elt.Item3), _annotation.ValueCase)).ToArray();
+                        substitute = Language.BuildList(elements, _annotation.Separator, _annotation.LastSeparator);
+                    }
+                }
+                else if (expr.StartsWith("?"))
+                {
+                    // Conditional template
+                    var subValue = ExpandTemplate(expr.Substring(1), currentChoice, null, state, pathName, args, ref buttons);
+                    if (subValue == null)
+                    {
+                        substitute = "";
+                    }
+                    else
+                    {
+                        substitute = subValue;
+                    }
+                }
+                else if (TryParseFormat(expr, out numeric))
+                {
+                    // Process ad hoc arg
+                    if (numeric < args.Length && args[numeric] != null)
+                    {
+                        substitute = string.Format("{" + expr + "}", args);
+                    }
+                    else
+                    {
+                        foundUnspecified = true;
+                        break;
+                    }
+                }
+                else
+                {
+                    var formatArgs = expr.Split(':');
+                    var name = formatArgs[0];
+                    if (name == "") name = pathName;
+                    var pathDesc = _fields.Field(name);
+                    if (pathDesc.IsUnknown(state))
+                    {
+                        if (noValue == null)
+                        {
+                            foundUnspecified = true;
+                            break;
+                        }
+                        substitute = noValue;
+                    }
+                    else
+                    {
+                        var value = pathDesc.GetValue(state);
+                        if (value.GetType() != typeof(string) && value.GetType().IsIEnumerable())
+                        {
+                            var values = (value as System.Collections.IEnumerable);
+                            substitute = Language.BuildList(from elt in values.Cast<object>()
+                                                            select Language.Normalize(ValueDescription(pathDesc, elt, "0"), _annotation.ValueCase),
+                                _annotation.Separator, _annotation.LastSeparator);
+                        }
+                        else
+                        {
+                            var format = (formatArgs.Length > 1 ? "0:" + formatArgs[1] : "0");
+                            substitute = ValueDescription(pathDesc, value, format);
+                        }
+                    }
+                }
+                response.Append(template.Substring(last, match.Index - last)).Append(substitute);
+                last = match.Index + match.Length;
+            }
+            return (foundUnspecified ? null : response.Append(template.Substring(last, template.Length - last)).ToString());
+        }
+
+        private static bool TryParseFormat(string format, out int number)
+        {
+            var args = format.Split(':');
+            return int.TryParse(args[0], out number);
+        }
+
+        private string ValueDescription(IField<T> field, object value, string format)
+        {
+            string result;
+            if (format != "0")
+            {
+                result = string.Format("{" + format + "}", value);
+            }
+            else
+            {
+                result = field.Prompt.Recognizer.ValueDescription(value).Description;
+            }
+            return result;
+        }
+
+        private TemplateAttribute Template(IField<T> field, TemplateUsage usage)
+        {
+            return field == null
+                ? _form.Configuration.Template(usage)
+                : field.Template(usage);
+        }
+
+        private static readonly Regex _args = new Regex(@"{((?>[^{}]+|{(?<number>)|}(?<-number>))*(?(number)(?!)))}", RegexOptions.Compiled);
+        private static readonly Regex _spaces = new Regex(@"(\S)( {2,})", RegexOptions.Compiled);
+        private static readonly Regex _spacesPunc = new Regex(@"(?:\s+)(\.|\?)", RegexOptions.Compiled);
+        private IForm<T> _form;
+        private IFields<T> _fields;
+        private TemplateBaseAttribute _annotation;
+        private IRecognize<T> _recognizer;
+    }
+}