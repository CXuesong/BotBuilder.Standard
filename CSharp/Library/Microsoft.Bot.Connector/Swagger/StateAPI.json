--- conflicted
+++ resolved
@@ -1,4 +1,3 @@
-<<<<<<< HEAD
 ﻿{
   "swagger": "2.0",
   "info": {
@@ -448,460 +447,4 @@
       }
     }
   }
-=======
-﻿{
-  "swagger": "2.0",
-  "info": {
-    "version": "v3",
-    "title": "Microsoft Bot Connector API - v3.0",
-    "description": "The Bot State REST API allows your bot to store and retrieve state associated with conversations conducted through\r\nthe [Bot Connector REST API](/en-us/restapi/connector). The Bot State REST API uses REST and HTTPS to send and receive\r\nencoded content that your bot controls.\r\n\r\nClient libraries for this REST API are available. See below for a list.\r\n\r\nYour bot may store data for a user, a conversation, or a single user within a conversation (called \"private\" data).\r\nEach payload may be up to 32 kilobytes in size. The data may be removed by the bot or upon a user's request, e.g.\r\nif the user requests the channel to inform the bot (and therefore, the Bot Framework) to delete the user's data.\r\n\r\nThe Bot State REST API is only useful in conjunction with the Bot Connector REST API.\r\n\r\nAuthentication for both the Bot State and Bot Connector REST APIs is accomplished with JWT Bearer tokens, and is\r\ndescribed in detail in the [Connector Authentication](/en-us/restapi/authentication) document.\r\n\r\n# Client Libraries for the Bot State REST API\r\n\r\n* [Bot Builder for C#](/en-us/csharp/builder/sdkreference/)\r\n* [Bot Builder for Node.js](/en-us/node/builder/overview/)\r\n* Generate your own from the [State API Swagger file](https://raw.githubusercontent.com/Microsoft/BotBuilder/master/CSharp/Library/Microsoft.Bot.Connector/Swagger/StateAPI.json)\r\n\r\n© 2016 Microsoft",
-    "termsOfService": "https://www.microsoft.com/en-us/legal/intellectualproperty/copyright/default.aspx",
-    "contact": {
-      "name": "Bot Framework",
-      "url": "https://botframework.com",
-      "email": "botframework@microsoft.com"
-    },
-    "license": {
-      "name": "The MIT License (MIT)",
-      "url": "https://opensource.org/licenses/MIT"
-    }
-  },
-  "host": "state.botframework.com",
-  "schemes": [ "https" ],
-  "paths": {
-    "/v3/botstate/{channelId}/users/{userId}": {
-      "get": {
-        "tags": [ "BotState" ],
-        "summary": "GetUserData",
-        "description": "Get a bots data for the user across all conversations",
-        "operationId": "BotState_GetUserData",
-        "consumes": [ ],
-        "produces": [ "application/json", "text/json", "application/xml", "text/xml" ],
-        "parameters": [
-          {
-            "name": "channelId",
-            "in": "path",
-            "description": "channelId",
-            "required": true,
-            "type": "string"
-          },
-          {
-            "name": "userId",
-            "in": "path",
-            "description": "id for the user on the channel",
-            "required": true,
-            "type": "string"
-          }
-        ],
-        "responses": {
-          "200": {
-            "description": "A bot data object will be returned containing your object",
-            "schema": { "$ref": "#/definitions/BotData" }
-          },
-          "400": {
-            "description": "The request was malformed or otherwise incorrect. Inspect the message for a more detailed description.",
-            "schema": { "$ref": "#/definitions/APIResponse" }
-          },
-          "401": { "description": "The bot is not authorized to make this request. Please check your Microsoft App ID and Microsoft App Password." },
-          "403": { "description": "The bot is not authorized to make this request. Please check your Microsoft App ID and Microsoft App Password." },
-          "404": {
-            "description": "The resource was not found.",
-            "schema": { "$ref": "#/definitions/APIResponse" }
-          },
-          "500": {
-            "description": "An internal server has occurred. Inspect the message for a more detailed description.",
-            "schema": { "$ref": "#/definitions/APIResponse" }
-          },
-          "503": {
-            "description": "The service you are trying to communciate with is unavailable.",
-            "schema": { "$ref": "#/definitions/APIResponse" }
-          }
-        },
-        "deprecated": false
-      },
-      "post": {
-        "tags": [ "BotState" ],
-        "summary": "SetUserData",
-        "description": "Update the bot's data for a user",
-        "operationId": "BotState_SetUserData",
-        "consumes": [ "application/json", "text/json", "application/xml", "text/xml", "application/x-www-form-urlencoded" ],
-        "produces": [ "application/json", "text/json", "application/xml", "text/xml" ],
-        "parameters": [
-          {
-            "name": "channelId",
-            "in": "path",
-            "description": "channelId",
-            "required": true,
-            "type": "string"
-          },
-          {
-            "name": "userId",
-            "in": "path",
-            "description": "id for the user on the channel",
-            "required": true,
-            "type": "string"
-          },
-          {
-            "name": "botData",
-            "in": "body",
-            "description": "the new botdata",
-            "required": true,
-            "schema": { "$ref": "#/definitions/BotData" }
-          }
-        ],
-        "responses": {
-          "200": {
-            "description": "A bot data object will be returned containing your object",
-            "schema": { "$ref": "#/definitions/BotData" }
-          },
-          "400": {
-            "description": "The request was malformed or otherwise incorrect. Inspect the message for a more detailed description.",
-            "schema": { "$ref": "#/definitions/APIResponse" }
-          },
-          "401": { "description": "The bot is not authorized to make this request. Please check your Microsoft App ID and Microsoft App Password." },
-          "403": { "description": "The bot is not authorized to make this request. Please check your Microsoft App ID and Microsoft App Password." },
-          "404": {
-            "description": "The resource was not found.",
-            "schema": { "$ref": "#/definitions/APIResponse" }
-          },
-          "412": {
-            "description": "The object you are trying to change has been changed by another operation.",
-            "schema": { "$ref": "#/definitions/APIResponse" }
-          },
-          "500": {
-            "description": "An internal server has occurred. Inspect the message for a more detailed description.",
-            "schema": { "$ref": "#/definitions/APIResponse" }
-          },
-          "503": {
-            "description": "The service you are trying to communciate with is unavailable.",
-            "schema": { "$ref": "#/definitions/APIResponse" }
-          }
-        },
-        "deprecated": false
-      },
-      "delete": {
-        "tags": [ "BotState" ],
-        "summary": "DeleteStateForUser",
-        "description": "Delete all data for a user in a channel (UserData and PrivateConversationData)",
-        "operationId": "BotState_DeleteStateForUser",
-        "consumes": [ ],
-        "produces": [ "application/json", "text/json", "application/xml", "text/xml" ],
-        "parameters": [
-          {
-            "name": "channelId",
-            "in": "path",
-            "description": "channelId",
-            "required": true,
-            "type": "string"
-          },
-          {
-            "name": "userId",
-            "in": "path",
-            "description": "id for the user on the channel",
-            "required": true,
-            "type": "string"
-          }
-        ],
-        "responses": {
-          "200": {
-            "description": "An array of IDs",
-            "schema": {
-              "type": "array",
-              "items": { "type": "string" }
-            }
-          },
-          "204": { "description": "The operation succeeded but no content was returned." },
-          "400": {
-            "description": "The request was malformed or otherwise incorrect. Inspect the message for a more detailed description.",
-            "schema": { "$ref": "#/definitions/APIResponse" }
-          },
-          "401": { "description": "The bot is not authorized to make this request. Please check your Microsoft App ID and Microsoft App Password." },
-          "403": { "description": "The bot is not authorized to make this request. Please check your Microsoft App ID and Microsoft App Password." },
-          "404": {
-            "description": "The resource was not found.",
-            "schema": { "$ref": "#/definitions/APIResponse" }
-          },
-          "412": {
-            "description": "The object you are trying to change has been changed by another operation.",
-            "schema": { "$ref": "#/definitions/APIResponse" }
-          },
-          "500": {
-            "description": "An internal server has occurred. Inspect the message for a more detailed description.",
-            "schema": { "$ref": "#/definitions/APIResponse" }
-          },
-          "503": {
-            "description": "The service you are trying to communciate with is unavailable.",
-            "schema": { "$ref": "#/definitions/APIResponse" }
-          }
-        },
-        "deprecated": false
-      }
-    },
-    "/v3/botstate/{channelId}/conversations/{conversationId}": {
-      "get": {
-        "tags": [ "BotState" ],
-        "summary": "GetConversationData",
-        "description": "get the bots data for all users in a conversation",
-        "operationId": "BotState_GetConversationData",
-        "consumes": [ ],
-        "produces": [ "application/json", "text/json", "application/xml", "text/xml" ],
-        "parameters": [
-          {
-            "name": "channelId",
-            "in": "path",
-            "description": "the channelId",
-            "required": true,
-            "type": "string"
-          },
-          {
-            "name": "conversationId",
-            "in": "path",
-            "description": "The id for the conversation on the channel",
-            "required": true,
-            "type": "string"
-          }
-        ],
-        "responses": {
-          "200": {
-            "description": "A bot data object will be returned containing your object",
-            "schema": { "$ref": "#/definitions/BotData" }
-          },
-          "400": {
-            "description": "The request was malformed or otherwise incorrect. Inspect the message for a more detailed description.",
-            "schema": { "$ref": "#/definitions/APIResponse" }
-          },
-          "401": { "description": "The bot is not authorized to make this request. Please check your Microsoft App ID and Microsoft App Password." },
-          "403": { "description": "The bot is not authorized to make this request. Please check your Microsoft App ID and Microsoft App Password." },
-          "404": {
-            "description": "The resource was not found.",
-            "schema": { "$ref": "#/definitions/APIResponse" }
-          },
-          "500": {
-            "description": "An internal server has occurred. Inspect the message for a more detailed description.",
-            "schema": { "$ref": "#/definitions/APIResponse" }
-          },
-          "503": {
-            "description": "The service you are trying to communciate with is unavailable.",
-            "schema": { "$ref": "#/definitions/APIResponse" }
-          }
-        },
-        "deprecated": false
-      },
-      "post": {
-        "tags": [ "BotState" ],
-        "summary": "SetConversationData",
-        "description": "Update the bot's data for all users in a conversation",
-        "operationId": "BotState_SetConversationData",
-        "consumes": [ "application/json", "text/json", "application/xml", "text/xml", "application/x-www-form-urlencoded" ],
-        "produces": [ "application/json", "text/json", "application/xml", "text/xml" ],
-        "parameters": [
-          {
-            "name": "channelId",
-            "in": "path",
-            "description": "channelId",
-            "required": true,
-            "type": "string"
-          },
-          {
-            "name": "conversationId",
-            "in": "path",
-            "description": "The id for the conversation on the channel",
-            "required": true,
-            "type": "string"
-          },
-          {
-            "name": "botData",
-            "in": "body",
-            "description": "the new botdata",
-            "required": true,
-            "schema": { "$ref": "#/definitions/BotData" }
-          }
-        ],
-        "responses": {
-          "200": {
-            "description": "A bot data object will be returned containing your object",
-            "schema": { "$ref": "#/definitions/BotData" }
-          },
-          "400": {
-            "description": "The request was malformed or otherwise incorrect. Inspect the message for a more detailed description.",
-            "schema": { "$ref": "#/definitions/APIResponse" }
-          },
-          "401": { "description": "The bot is not authorized to make this request. Please check your Microsoft App ID and Microsoft App Password." },
-          "403": { "description": "The bot is not authorized to make this request. Please check your Microsoft App ID and Microsoft App Password." },
-          "404": {
-            "description": "The resource was not found.",
-            "schema": { "$ref": "#/definitions/APIResponse" }
-          },
-          "412": {
-            "description": "The object you are trying to change has been changed by another operation.",
-            "schema": { "$ref": "#/definitions/APIResponse" }
-          },
-          "500": {
-            "description": "An internal server has occurred. Inspect the message for a more detailed description.",
-            "schema": { "$ref": "#/definitions/APIResponse" }
-          },
-          "503": {
-            "description": "The service you are trying to communciate with is unavailable.",
-            "schema": { "$ref": "#/definitions/APIResponse" }
-          }
-        },
-        "deprecated": false
-      }
-    },
-    "/v3/botstate/{channelId}/conversations/{conversationId}/users/{userId}": {
-      "get": {
-        "tags": [ "BotState" ],
-        "summary": "GetPrivateConversationData",
-        "description": "get bot's data for a single user in a conversation",
-        "operationId": "BotState_GetPrivateConversationData",
-        "consumes": [ ],
-        "produces": [ "application/json", "text/json", "application/xml", "text/xml" ],
-        "parameters": [
-          {
-            "name": "channelId",
-            "in": "path",
-            "description": "channelId",
-            "required": true,
-            "type": "string"
-          },
-          {
-            "name": "conversationId",
-            "in": "path",
-            "description": "The id for the conversation on the channel",
-            "required": true,
-            "type": "string"
-          },
-          {
-            "name": "userId",
-            "in": "path",
-            "description": "id for the user on the channel",
-            "required": true,
-            "type": "string"
-          }
-        ],
-        "responses": {
-          "200": {
-            "description": "A bot data object will be returned containing your object",
-            "schema": { "$ref": "#/definitions/BotData" }
-          },
-          "400": {
-            "description": "The request was malformed or otherwise incorrect. Inspect the message for a more detailed description.",
-            "schema": { "$ref": "#/definitions/APIResponse" }
-          },
-          "401": { "description": "The bot is not authorized to make this request. Please check your Microsoft App ID and Microsoft App Password." },
-          "403": { "description": "The bot is not authorized to make this request. Please check your Microsoft App ID and Microsoft App Password." },
-          "404": {
-            "description": "The resource was not found.",
-            "schema": { "$ref": "#/definitions/APIResponse" }
-          },
-          "500": {
-            "description": "An internal server has occurred. Inspect the message for a more detailed description.",
-            "schema": { "$ref": "#/definitions/APIResponse" }
-          },
-          "503": {
-            "description": "The service you are trying to communciate with is unavailable.",
-            "schema": { "$ref": "#/definitions/APIResponse" }
-          }
-        },
-        "deprecated": false
-      },
-      "post": {
-        "tags": [ "BotState" ],
-        "summary": "SetPrivateConversationData",
-        "description": "Update the bot's data for a single user in a conversation",
-        "operationId": "BotState_SetPrivateConversationData",
-        "consumes": [ "application/json", "text/json", "application/xml", "text/xml", "application/x-www-form-urlencoded" ],
-        "produces": [ "application/json", "text/json", "application/xml", "text/xml" ],
-        "parameters": [
-          {
-            "name": "channelId",
-            "in": "path",
-            "description": "channelId",
-            "required": true,
-            "type": "string"
-          },
-          {
-            "name": "conversationId",
-            "in": "path",
-            "description": "The id for the conversation on the channel",
-            "required": true,
-            "type": "string"
-          },
-          {
-            "name": "userId",
-            "in": "path",
-            "description": "id for the user on the channel",
-            "required": true,
-            "type": "string"
-          },
-          {
-            "name": "botData",
-            "in": "body",
-            "description": "the new botdata",
-            "required": true,
-            "schema": { "$ref": "#/definitions/BotData" }
-          }
-        ],
-        "responses": {
-          "200": {
-            "description": "A bot data object will be returned containing your object",
-            "schema": { "$ref": "#/definitions/BotData" }
-          },
-          "400": {
-            "description": "The request was malformed or otherwise incorrect. Inspect the message for a more detailed description.",
-            "schema": { "$ref": "#/definitions/APIResponse" }
-          },
-          "401": { "description": "The bot is not authorized to make this request. Please check your Microsoft App ID and Microsoft App Password." },
-          "403": { "description": "The bot is not authorized to make this request. Please check your Microsoft App ID and Microsoft App Password." },
-          "404": {
-            "description": "The resource was not found.",
-            "schema": { "$ref": "#/definitions/APIResponse" }
-          },
-          "412": {
-            "description": "The object you are trying to change has been changed by another operation.",
-            "schema": { "$ref": "#/definitions/APIResponse" }
-          },
-          "500": {
-            "description": "An internal server has occurred. Inspect the message for a more detailed description.",
-            "schema": { "$ref": "#/definitions/APIResponse" }
-          },
-          "503": {
-            "description": "The service you are trying to communciate with is unavailable.",
-            "schema": { "$ref": "#/definitions/APIResponse" }
-          }
-        },
-        "deprecated": false
-      }
-    }
-  },
-  "definitions": {
-    "BotData": {
-      "type": "object",
-      "properties": {
-        "data": { "$ref": "#/definitions/Object" },
-        "eTag": { "type": "string" }
-      }
-    },
-    "Object": {
-      "type": "object",
-      "properties": { }
-    },
-    "APIResponse": {
-      "type": "object",
-      "properties": { "message": { "type": "string" } }
-    }
-  },
-  "securityDefinitions": {
-    "basic": {
-      "type": "basic",
-      "description": "Basic HTTP Authentication using AppId/AppSecret"
-    },
-    "apiKey": {
-      "type": "apiKey",
-      "description": "API Subscription Key Authentication",
-      "name": "Ocp-Apim-Subscription-Key",
-      "in": "header"
-    }
-  }
->>>>>>> 3db1852d
 }