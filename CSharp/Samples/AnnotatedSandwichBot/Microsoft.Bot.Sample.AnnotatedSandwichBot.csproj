﻿<?xml version="1.0" encoding="utf-8"?>
<Project ToolsVersion="12.0" DefaultTargets="Build" xmlns="http://schemas.microsoft.com/developer/msbuild/2003">
  <Import Project="..\..\packages\Microsoft.CodeDom.Providers.DotNetCompilerPlatform.1.0.1\build\Microsoft.CodeDom.Providers.DotNetCompilerPlatform.props" Condition="Exists('..\..\packages\Microsoft.CodeDom.Providers.DotNetCompilerPlatform.1.0.1\build\Microsoft.CodeDom.Providers.DotNetCompilerPlatform.props')" />
  <Import Project="..\..\packages\Microsoft.Net.Compilers.1.2.1\build\Microsoft.Net.Compilers.props" Condition="Exists('..\..\packages\Microsoft.Net.Compilers.1.2.1\build\Microsoft.Net.Compilers.props')" />
  <Import Project="$(MSBuildExtensionsPath)\$(MSBuildToolsVersion)\Microsoft.Common.props" Condition="Exists('$(MSBuildExtensionsPath)\$(MSBuildToolsVersion)\Microsoft.Common.props')" />
  <PropertyGroup>
    <Configuration Condition=" '$(Configuration)' == '' ">Debug</Configuration>
    <Platform Condition=" '$(Platform)' == '' ">AnyCPU</Platform>
    <ProductVersion>
    </ProductVersion>
    <SchemaVersion>2.0</SchemaVersion>
    <ProjectGuid>{2E4D097F-8E3D-4223-9B39-1B29EA5E5E75}</ProjectGuid>
    <ProjectTypeGuids>{349c5851-65df-11da-9384-00065b846f21};{fae04ec0-301f-11d3-bf4b-00c04f79efbc}</ProjectTypeGuids>
    <OutputType>Library</OutputType>
    <AppDesignerFolder>Properties</AppDesignerFolder>
    <RootNamespace>Microsoft.Bot.Sample.AnnotatedSandwichBot</RootNamespace>
    <AssemblyName>Microsoft.Bot.Sample.AnnotatedSandwichBot</AssemblyName>
    <TargetFrameworkVersion>v4.6</TargetFrameworkVersion>
    <UseIISExpress>true</UseIISExpress>
    <IISExpressSSLPort />
    <IISExpressAnonymousAuthentication />
    <IISExpressWindowsAuthentication />
    <IISExpressUseClassicPipelineMode />
    <UseGlobalApplicationHostFile />
    <NuGetPackageImportStamp>
    </NuGetPackageImportStamp>
    <TargetFrameworkProfile />
  </PropertyGroup>
  <PropertyGroup Condition=" '$(Configuration)|$(Platform)' == 'Debug|AnyCPU' ">
    <DebugSymbols>true</DebugSymbols>
    <DebugType>full</DebugType>
    <Optimize>false</Optimize>
    <OutputPath>bin\</OutputPath>
    <DefineConstants>DEBUG;TRACE</DefineConstants>
    <ErrorReport>prompt</ErrorReport>
    <WarningLevel>4</WarningLevel>
    <NoWarn>CS1998</NoWarn>
  </PropertyGroup>
  <PropertyGroup Condition=" '$(Configuration)|$(Platform)' == 'Release|AnyCPU' ">
    <DebugType>pdbonly</DebugType>
    <Optimize>true</Optimize>
    <OutputPath>bin\</OutputPath>
    <DefineConstants>TRACE</DefineConstants>
    <ErrorReport>prompt</ErrorReport>
    <WarningLevel>4</WarningLevel>
    <NoWarn>CS1998</NoWarn>
  </PropertyGroup>
  <PropertyGroup Label="MultilingualAppToolkit">
    <MultilingualAppToolkitVersion>4.0</MultilingualAppToolkitVersion>
    <MultilingualFallbackLanguage>en</MultilingualFallbackLanguage>
  </PropertyGroup>
  <ItemGroup>
    <Reference Include="Microsoft.Azure.AppService, Version=0.2.0.0, Culture=neutral, PublicKeyToken=31bf3856ad364e35, processorArchitecture=MSIL">
      <HintPath>..\..\packages\Microsoft.Azure.AppService.0.2.2-alpha\lib\portable-win+net45+wp8+wpa81+monotouch+monoandroid\Microsoft.Azure.AppService.dll</HintPath>
      <Private>True</Private>
    </Reference>
    <Reference Include="Microsoft.CodeDom.Providers.DotNetCompilerPlatform, Version=1.0.0.0, Culture=neutral, PublicKeyToken=31bf3856ad364e35, processorArchitecture=MSIL">
      <HintPath>..\..\packages\Microsoft.CodeDom.Providers.DotNetCompilerPlatform.1.0.1\lib\net45\Microsoft.CodeDom.Providers.DotNetCompilerPlatform.dll</HintPath>
      <Private>True</Private>
    </Reference>
    <Reference Include="Microsoft.CSharp" />
    <Reference Include="Microsoft.Diagnostics.Tracing.EventSource, Version=1.1.28.0, Culture=neutral, PublicKeyToken=b03f5f7f11d50a3a, processorArchitecture=MSIL">
      <HintPath>..\..\packages\Microsoft.Diagnostics.Tracing.EventSource.Redist.1.1.28\lib\net46\Microsoft.Diagnostics.Tracing.EventSource.dll</HintPath>
      <Private>True</Private>
    </Reference>
    <Reference Include="Microsoft.Rest.ClientRuntime, Version=1.0.0.0, Culture=neutral, PublicKeyToken=31bf3856ad364e35, processorArchitecture=MSIL">
      <HintPath>..\..\packages\Microsoft.Rest.ClientRuntime.1.8.2\lib\net45\Microsoft.Rest.ClientRuntime.dll</HintPath>
      <Private>True</Private>
    </Reference>
    <Reference Include="Microsoft.WindowsAzure.Configuration, Version=3.0.0.0, Culture=neutral, PublicKeyToken=31bf3856ad364e35, processorArchitecture=MSIL">
      <HintPath>..\..\packages\Microsoft.WindowsAzure.ConfigurationManager.3.2.1\lib\net40\Microsoft.WindowsAzure.Configuration.dll</HintPath>
      <Private>True</Private>
    </Reference>
    <Reference Include="Microsoft.WindowsAzure.Mobile, Version=2.0.0.0, Culture=neutral, PublicKeyToken=31bf3856ad364e35, processorArchitecture=MSIL">
      <HintPath>..\..\packages\WindowsAzure.MobileServices.2.0.0-beta-3\lib\net45\Microsoft.WindowsAzure.Mobile.dll</HintPath>
      <Private>True</Private>
    </Reference>
    <Reference Include="Microsoft.WindowsAzure.Mobile.Ext, Version=2.0.0.0, Culture=neutral, PublicKeyToken=31bf3856ad364e35, processorArchitecture=MSIL">
      <HintPath>..\..\packages\WindowsAzure.MobileServices.2.0.0-beta-3\lib\net45\Microsoft.WindowsAzure.Mobile.Ext.dll</HintPath>
      <Private>True</Private>
    </Reference>
    <Reference Include="Newtonsoft.Json, Version=8.0.0.0, Culture=neutral, PublicKeyToken=30ad4fe6b2a6aeed, processorArchitecture=MSIL">
      <HintPath>..\..\packages\Newtonsoft.Json.8.0.3\lib\net45\Newtonsoft.Json.dll</HintPath>
      <Private>True</Private>
    </Reference>
    <Reference Include="System.Data.DataSetExtensions" />
    <Reference Include="System.Net" />
    <Reference Include="System.Net.Http" />
    <Reference Include="System.Net.Http.Extensions, Version=2.2.29.0, Culture=neutral, PublicKeyToken=b03f5f7f11d50a3a, processorArchitecture=MSIL">
      <HintPath>..\..\packages\Microsoft.Net.Http.2.2.29\lib\net45\System.Net.Http.Extensions.dll</HintPath>
      <Private>True</Private>
    </Reference>
    <Reference Include="System.Net.Http.Formatting, Version=5.2.3.0, Culture=neutral, PublicKeyToken=31bf3856ad364e35, processorArchitecture=MSIL">
      <HintPath>..\..\packages\Microsoft.AspNet.WebApi.Client.5.2.3\lib\net45\System.Net.Http.Formatting.dll</HintPath>
      <Private>True</Private>
    </Reference>
    <Reference Include="System.Net.Http.Primitives, Version=4.2.29.0, Culture=neutral, PublicKeyToken=b03f5f7f11d50a3a, processorArchitecture=MSIL">
      <HintPath>..\..\packages\Microsoft.Net.Http.2.2.29\lib\net45\System.Net.Http.Primitives.dll</HintPath>
      <Private>True</Private>
    </Reference>
    <Reference Include="System.Net.Http.WebRequest" />
    <Reference Include="System.Runtime.Serialization" />
    <Reference Include="System.Web.DynamicData" />
    <Reference Include="System.Web.Entity" />
    <Reference Include="System.Web.ApplicationServices" />
    <Reference Include="System.ComponentModel.DataAnnotations" />
    <Reference Include="System" />
    <Reference Include="System.Data" />
    <Reference Include="System.Web.Extensions" />
    <Reference Include="System.Drawing" />
    <Reference Include="System.Web" />
    <Reference Include="System.Web.Http, Version=5.2.3.0, Culture=neutral, PublicKeyToken=31bf3856ad364e35, processorArchitecture=MSIL">
      <HintPath>..\..\packages\Microsoft.AspNet.WebApi.Core.5.2.3\lib\net45\System.Web.Http.dll</HintPath>
      <Private>True</Private>
    </Reference>
    <Reference Include="System.Web.Http.WebHost, Version=5.2.3.0, Culture=neutral, PublicKeyToken=31bf3856ad364e35, processorArchitecture=MSIL">
      <HintPath>..\..\packages\Microsoft.AspNet.WebApi.WebHost.5.2.3\lib\net45\System.Web.Http.WebHost.dll</HintPath>
      <Private>True</Private>
    </Reference>
    <Reference Include="System.Xml" />
    <Reference Include="System.Configuration" />
    <Reference Include="System.Web.Services" />
    <Reference Include="System.EnterpriseServices" />
    <Reference Include="System.Xml.Linq" />
  </ItemGroup>
  <ItemGroup>
    <Content Include="default.htm" />
    <Content Include="Global.asax" />
    <Content Include="Web.config">
      <SubType>Designer</SubType>
    </Content>
  </ItemGroup>
  <ItemGroup>
    <Compile Include="App_Start\WebApiConfig.cs" />
    <Compile Include="Controllers\MessagesController.cs" />
    <Compile Include="Global.asax.cs">
      <DependentUpon>Global.asax</DependentUpon>
    </Compile>
    <Compile Include="Properties\AssemblyInfo.cs" />
    <Compile Include="AnnotatedSandwich.cs" />
    <Compile Include="Resource\DynamicSandwich.Designer.cs">
      <AutoGen>True</AutoGen>
      <DesignTime>True</DesignTime>
      <DependentUpon>DynamicSandwich.resx</DependentUpon>
    </Compile>
  </ItemGroup>
  <ItemGroup>
    <EmbeddedResource Include="AnnotatedSandwich.json">
      <CopyToOutputDirectory>PreserveNewest</CopyToOutputDirectory>
    </EmbeddedResource>
    <Content Include="packages.config" />
    <None Include="Web.Debug.config">
      <DependentUpon>Web.config</DependentUpon>
    </None>
    <None Include="Web.Release.config">
      <DependentUpon>Web.config</DependentUpon>
    </None>
  </ItemGroup>
  <ItemGroup>
    <ProjectReference Include="..\..\Library\Microsoft.Bot.Builder.csproj">
      <Project>{cdfec7d6-847e-4c13-956b-0a960ae3eb60}</Project>
      <Name>Microsoft.Bot.Builder</Name>
    </ProjectReference>
<<<<<<< HEAD
    <ProjectReference Include="..\..\Library\Microsoft.Bot.Connector\Microsoft.Bot.Connector.csproj">
      <Project>{df397efc-91db-4911-9971-c509926fc288}</Project>
      <Name>Microsoft.Bot.Connector</Name>
=======
    <ProjectReference Include="..\..\Library\Microsoft.Bot.Builder.FormFlow.Json\Microsoft.Bot.Builder.FormFlow.Json.csproj">
      <Project>{8674f271-4437-4178-b4e2-15f91b322e5d}</Project>
      <Name>Microsoft.Bot.Builder.FormFlow.Json</Name>
>>>>>>> 407920a6
    </ProjectReference>
  </ItemGroup>
  <ItemGroup />
  <ItemGroup>
    <EmbeddedResource Include="Resource\DynamicSandwich.en.resx" />
    <EmbeddedResource Include="Resource\DynamicSandwich.fr.resx" />
    <EmbeddedResource Include="Resource\DynamicSandwich.resx">
      <Generator>PublicResXFileCodeGenerator</Generator>
      <LastGenOutput>DynamicSandwich.Designer.cs</LastGenOutput>
    </EmbeddedResource>
    <EmbeddedResource Include="Resource\Microsoft.Bot.Sample.AnnotatedSandwichBot.SandwichOrder.en.resx" />
    <EmbeddedResource Include="Resource\Microsoft.Bot.Sample.AnnotatedSandwichBot.SandwichOrder.fr.resx" />
    <EmbeddedResource Include="Resource\Microsoft.Bot.Sample.AnnotatedSandwichBot.SandwichOrder.resx">
      <SubType>Designer</SubType>
    </EmbeddedResource>
    <EmbeddedResource Include="Resource\Microsoft.Bot.Sample.JsonSandwichBot.SandwichOrder.en.resx" />
    <EmbeddedResource Include="Resource\Microsoft.Bot.Sample.JsonSandwichBot.SandwichOrder.fr.resx" />
    <EmbeddedResource Include="Resource\Microsoft.Bot.Sample.JsonSandwichBot.SandwichOrder.resx">
      <SubType>Designer</SubType>
    </EmbeddedResource>
  </ItemGroup>
  <ItemGroup>
    <XliffResource Include="MultilingualResources\Microsoft.Bot.Sample.AnnotatedSandwichBot.en.xlf">
      <SubType>Designer</SubType>
    </XliffResource>
    <XliffResource Include="MultilingualResources\Microsoft.Bot.Sample.AnnotatedSandwichBot.fr.xlf">
      <SubType>Designer</SubType>
    </XliffResource>
  </ItemGroup>
  <PropertyGroup>
    <VisualStudioVersion Condition="'$(VisualStudioVersion)' == ''">10.0</VisualStudioVersion>
    <VSToolsPath Condition="'$(VSToolsPath)' == ''">$(MSBuildExtensionsPath32)\Microsoft\VisualStudio\v$(VisualStudioVersion)</VSToolsPath>
  </PropertyGroup>
  <PropertyGroup>
    <EnableMSDeployAppOffline>true</EnableMSDeployAppOffline>
  </PropertyGroup>
  <Import Project="$(MSBuildBinPath)\Microsoft.CSharp.targets" />
  <Import Project="$(VSToolsPath)\WebApplications\Microsoft.WebApplication.targets" Condition="'$(VSToolsPath)' != ''" />
  <Import Project="$(MSBuildExtensionsPath32)\Microsoft\VisualStudio\v10.0\WebApplications\Microsoft.WebApplication.targets" Condition="false" />
  <ProjectExtensions>
    <VisualStudio>
      <FlavorProperties GUID="{349c5851-65df-11da-9384-00065b846f21}">
        <WebProjectProperties>
          <UseIIS>True</UseIIS>
          <AutoAssignPort>True</AutoAssignPort>
          <DevelopmentServerPort>3978</DevelopmentServerPort>
          <DevelopmentServerVPath>/</DevelopmentServerVPath>
          <IISUrl>http://localhost:3976/</IISUrl>
          <NTLMAuthentication>False</NTLMAuthentication>
          <UseCustomServer>False</UseCustomServer>
          <CustomServerUrl>
          </CustomServerUrl>
          <SaveServerSettingsInUserFile>False</SaveServerSettingsInUserFile>
        </WebProjectProperties>
      </FlavorProperties>
      <UserProperties AnnotatedSandwich_1json__JSONSchema="http://json-schema.org/draft-04/schema" />
    </VisualStudio>
  </ProjectExtensions>
  <Import Project="$(MSBuildExtensionsPath)\Microsoft\Multilingual App Toolkit\Microsoft.Multilingual.ResxResources.targets" Label="MultilingualAppToolkit" Condition="Exists('$(MSBuildExtensionsPath)\Microsoft\Multilingual App Toolkit\Microsoft.Multilingual.ResxResources.targets')" />
  <Target Name="MATPrerequisite" BeforeTargets="PrepareForBuild" Condition="!Exists('$(MSBuildExtensionsPath)\Microsoft\Multilingual App Toolkit\Microsoft.Multilingual.ResxResources.targets')" Label="MultilingualAppToolkit">
    <Warning Text="$(MSBuildProjectFile) is Multilingual build enabled, but the Multilingual App Toolkit is unavailable during the build. If building with Visual Studio, please check to ensure that toolkit is properly installed." />
  </Target>
  <Import Project="..\..\packages\Microsoft.Bcl.Build.1.0.21\build\Microsoft.Bcl.Build.targets" Condition="Exists('..\..\packages\Microsoft.Bcl.Build.1.0.21\build\Microsoft.Bcl.Build.targets')" />
  <Target Name="EnsureNuGetPackageBuildImports" BeforeTargets="PrepareForBuild">
    <PropertyGroup>
      <ErrorText>This project references NuGet package(s) that are missing on this computer. Use NuGet Package Restore to download them.  For more information, see http://go.microsoft.com/fwlink/?LinkID=322105. The missing file is {0}.</ErrorText>
    </PropertyGroup>
    <Error Condition="!Exists('..\..\packages\Microsoft.Bcl.Build.1.0.21\build\Microsoft.Bcl.Build.targets')" Text="$([System.String]::Format('$(ErrorText)', '..\..\packages\Microsoft.Bcl.Build.1.0.21\build\Microsoft.Bcl.Build.targets'))" />
    <Error Condition="!Exists('..\..\packages\Microsoft.Net.Compilers.1.2.1\build\Microsoft.Net.Compilers.props')" Text="$([System.String]::Format('$(ErrorText)', '..\..\packages\Microsoft.Net.Compilers.1.2.1\build\Microsoft.Net.Compilers.props'))" />
    <Error Condition="!Exists('..\..\packages\Microsoft.CodeDom.Providers.DotNetCompilerPlatform.1.0.1\build\Microsoft.CodeDom.Providers.DotNetCompilerPlatform.props')" Text="$([System.String]::Format('$(ErrorText)', '..\..\packages\Microsoft.CodeDom.Providers.DotNetCompilerPlatform.1.0.1\build\Microsoft.CodeDom.Providers.DotNetCompilerPlatform.props'))" />
  </Target>
  <!-- To modify your build process, add your task inside one of the targets below and uncomment it. 
       Other similar extension points exist, see Microsoft.Common.targets.
  <Target Name="BeforeBuild">
  </Target>
  <Target Name="AfterBuild">
  </Target>
  -->
</Project><|MERGE_RESOLUTION|>--- conflicted
+++ resolved
@@ -1,251 +1,249 @@
-﻿<?xml version="1.0" encoding="utf-8"?>
-<Project ToolsVersion="12.0" DefaultTargets="Build" xmlns="http://schemas.microsoft.com/developer/msbuild/2003">
-  <Import Project="..\..\packages\Microsoft.CodeDom.Providers.DotNetCompilerPlatform.1.0.1\build\Microsoft.CodeDom.Providers.DotNetCompilerPlatform.props" Condition="Exists('..\..\packages\Microsoft.CodeDom.Providers.DotNetCompilerPlatform.1.0.1\build\Microsoft.CodeDom.Providers.DotNetCompilerPlatform.props')" />
-  <Import Project="..\..\packages\Microsoft.Net.Compilers.1.2.1\build\Microsoft.Net.Compilers.props" Condition="Exists('..\..\packages\Microsoft.Net.Compilers.1.2.1\build\Microsoft.Net.Compilers.props')" />
-  <Import Project="$(MSBuildExtensionsPath)\$(MSBuildToolsVersion)\Microsoft.Common.props" Condition="Exists('$(MSBuildExtensionsPath)\$(MSBuildToolsVersion)\Microsoft.Common.props')" />
-  <PropertyGroup>
-    <Configuration Condition=" '$(Configuration)' == '' ">Debug</Configuration>
-    <Platform Condition=" '$(Platform)' == '' ">AnyCPU</Platform>
-    <ProductVersion>
-    </ProductVersion>
-    <SchemaVersion>2.0</SchemaVersion>
-    <ProjectGuid>{2E4D097F-8E3D-4223-9B39-1B29EA5E5E75}</ProjectGuid>
-    <ProjectTypeGuids>{349c5851-65df-11da-9384-00065b846f21};{fae04ec0-301f-11d3-bf4b-00c04f79efbc}</ProjectTypeGuids>
-    <OutputType>Library</OutputType>
-    <AppDesignerFolder>Properties</AppDesignerFolder>
-    <RootNamespace>Microsoft.Bot.Sample.AnnotatedSandwichBot</RootNamespace>
-    <AssemblyName>Microsoft.Bot.Sample.AnnotatedSandwichBot</AssemblyName>
-    <TargetFrameworkVersion>v4.6</TargetFrameworkVersion>
-    <UseIISExpress>true</UseIISExpress>
-    <IISExpressSSLPort />
-    <IISExpressAnonymousAuthentication />
-    <IISExpressWindowsAuthentication />
-    <IISExpressUseClassicPipelineMode />
-    <UseGlobalApplicationHostFile />
-    <NuGetPackageImportStamp>
-    </NuGetPackageImportStamp>
-    <TargetFrameworkProfile />
-  </PropertyGroup>
-  <PropertyGroup Condition=" '$(Configuration)|$(Platform)' == 'Debug|AnyCPU' ">
-    <DebugSymbols>true</DebugSymbols>
-    <DebugType>full</DebugType>
-    <Optimize>false</Optimize>
-    <OutputPath>bin\</OutputPath>
-    <DefineConstants>DEBUG;TRACE</DefineConstants>
-    <ErrorReport>prompt</ErrorReport>
-    <WarningLevel>4</WarningLevel>
-    <NoWarn>CS1998</NoWarn>
-  </PropertyGroup>
-  <PropertyGroup Condition=" '$(Configuration)|$(Platform)' == 'Release|AnyCPU' ">
-    <DebugType>pdbonly</DebugType>
-    <Optimize>true</Optimize>
-    <OutputPath>bin\</OutputPath>
-    <DefineConstants>TRACE</DefineConstants>
-    <ErrorReport>prompt</ErrorReport>
-    <WarningLevel>4</WarningLevel>
-    <NoWarn>CS1998</NoWarn>
-  </PropertyGroup>
-  <PropertyGroup Label="MultilingualAppToolkit">
-    <MultilingualAppToolkitVersion>4.0</MultilingualAppToolkitVersion>
-    <MultilingualFallbackLanguage>en</MultilingualFallbackLanguage>
-  </PropertyGroup>
-  <ItemGroup>
-    <Reference Include="Microsoft.Azure.AppService, Version=0.2.0.0, Culture=neutral, PublicKeyToken=31bf3856ad364e35, processorArchitecture=MSIL">
-      <HintPath>..\..\packages\Microsoft.Azure.AppService.0.2.2-alpha\lib\portable-win+net45+wp8+wpa81+monotouch+monoandroid\Microsoft.Azure.AppService.dll</HintPath>
-      <Private>True</Private>
-    </Reference>
-    <Reference Include="Microsoft.CodeDom.Providers.DotNetCompilerPlatform, Version=1.0.0.0, Culture=neutral, PublicKeyToken=31bf3856ad364e35, processorArchitecture=MSIL">
-      <HintPath>..\..\packages\Microsoft.CodeDom.Providers.DotNetCompilerPlatform.1.0.1\lib\net45\Microsoft.CodeDom.Providers.DotNetCompilerPlatform.dll</HintPath>
-      <Private>True</Private>
-    </Reference>
-    <Reference Include="Microsoft.CSharp" />
-    <Reference Include="Microsoft.Diagnostics.Tracing.EventSource, Version=1.1.28.0, Culture=neutral, PublicKeyToken=b03f5f7f11d50a3a, processorArchitecture=MSIL">
-      <HintPath>..\..\packages\Microsoft.Diagnostics.Tracing.EventSource.Redist.1.1.28\lib\net46\Microsoft.Diagnostics.Tracing.EventSource.dll</HintPath>
-      <Private>True</Private>
-    </Reference>
-    <Reference Include="Microsoft.Rest.ClientRuntime, Version=1.0.0.0, Culture=neutral, PublicKeyToken=31bf3856ad364e35, processorArchitecture=MSIL">
-      <HintPath>..\..\packages\Microsoft.Rest.ClientRuntime.1.8.2\lib\net45\Microsoft.Rest.ClientRuntime.dll</HintPath>
-      <Private>True</Private>
-    </Reference>
-    <Reference Include="Microsoft.WindowsAzure.Configuration, Version=3.0.0.0, Culture=neutral, PublicKeyToken=31bf3856ad364e35, processorArchitecture=MSIL">
-      <HintPath>..\..\packages\Microsoft.WindowsAzure.ConfigurationManager.3.2.1\lib\net40\Microsoft.WindowsAzure.Configuration.dll</HintPath>
-      <Private>True</Private>
-    </Reference>
-    <Reference Include="Microsoft.WindowsAzure.Mobile, Version=2.0.0.0, Culture=neutral, PublicKeyToken=31bf3856ad364e35, processorArchitecture=MSIL">
-      <HintPath>..\..\packages\WindowsAzure.MobileServices.2.0.0-beta-3\lib\net45\Microsoft.WindowsAzure.Mobile.dll</HintPath>
-      <Private>True</Private>
-    </Reference>
-    <Reference Include="Microsoft.WindowsAzure.Mobile.Ext, Version=2.0.0.0, Culture=neutral, PublicKeyToken=31bf3856ad364e35, processorArchitecture=MSIL">
-      <HintPath>..\..\packages\WindowsAzure.MobileServices.2.0.0-beta-3\lib\net45\Microsoft.WindowsAzure.Mobile.Ext.dll</HintPath>
-      <Private>True</Private>
-    </Reference>
-    <Reference Include="Newtonsoft.Json, Version=8.0.0.0, Culture=neutral, PublicKeyToken=30ad4fe6b2a6aeed, processorArchitecture=MSIL">
-      <HintPath>..\..\packages\Newtonsoft.Json.8.0.3\lib\net45\Newtonsoft.Json.dll</HintPath>
-      <Private>True</Private>
-    </Reference>
-    <Reference Include="System.Data.DataSetExtensions" />
-    <Reference Include="System.Net" />
-    <Reference Include="System.Net.Http" />
-    <Reference Include="System.Net.Http.Extensions, Version=2.2.29.0, Culture=neutral, PublicKeyToken=b03f5f7f11d50a3a, processorArchitecture=MSIL">
-      <HintPath>..\..\packages\Microsoft.Net.Http.2.2.29\lib\net45\System.Net.Http.Extensions.dll</HintPath>
-      <Private>True</Private>
-    </Reference>
-    <Reference Include="System.Net.Http.Formatting, Version=5.2.3.0, Culture=neutral, PublicKeyToken=31bf3856ad364e35, processorArchitecture=MSIL">
-      <HintPath>..\..\packages\Microsoft.AspNet.WebApi.Client.5.2.3\lib\net45\System.Net.Http.Formatting.dll</HintPath>
-      <Private>True</Private>
-    </Reference>
-    <Reference Include="System.Net.Http.Primitives, Version=4.2.29.0, Culture=neutral, PublicKeyToken=b03f5f7f11d50a3a, processorArchitecture=MSIL">
-      <HintPath>..\..\packages\Microsoft.Net.Http.2.2.29\lib\net45\System.Net.Http.Primitives.dll</HintPath>
-      <Private>True</Private>
-    </Reference>
-    <Reference Include="System.Net.Http.WebRequest" />
-    <Reference Include="System.Runtime.Serialization" />
-    <Reference Include="System.Web.DynamicData" />
-    <Reference Include="System.Web.Entity" />
-    <Reference Include="System.Web.ApplicationServices" />
-    <Reference Include="System.ComponentModel.DataAnnotations" />
-    <Reference Include="System" />
-    <Reference Include="System.Data" />
-    <Reference Include="System.Web.Extensions" />
-    <Reference Include="System.Drawing" />
-    <Reference Include="System.Web" />
-    <Reference Include="System.Web.Http, Version=5.2.3.0, Culture=neutral, PublicKeyToken=31bf3856ad364e35, processorArchitecture=MSIL">
-      <HintPath>..\..\packages\Microsoft.AspNet.WebApi.Core.5.2.3\lib\net45\System.Web.Http.dll</HintPath>
-      <Private>True</Private>
-    </Reference>
-    <Reference Include="System.Web.Http.WebHost, Version=5.2.3.0, Culture=neutral, PublicKeyToken=31bf3856ad364e35, processorArchitecture=MSIL">
-      <HintPath>..\..\packages\Microsoft.AspNet.WebApi.WebHost.5.2.3\lib\net45\System.Web.Http.WebHost.dll</HintPath>
-      <Private>True</Private>
-    </Reference>
-    <Reference Include="System.Xml" />
-    <Reference Include="System.Configuration" />
-    <Reference Include="System.Web.Services" />
-    <Reference Include="System.EnterpriseServices" />
-    <Reference Include="System.Xml.Linq" />
-  </ItemGroup>
-  <ItemGroup>
-    <Content Include="default.htm" />
-    <Content Include="Global.asax" />
-    <Content Include="Web.config">
-      <SubType>Designer</SubType>
-    </Content>
-  </ItemGroup>
-  <ItemGroup>
-    <Compile Include="App_Start\WebApiConfig.cs" />
-    <Compile Include="Controllers\MessagesController.cs" />
-    <Compile Include="Global.asax.cs">
-      <DependentUpon>Global.asax</DependentUpon>
-    </Compile>
-    <Compile Include="Properties\AssemblyInfo.cs" />
-    <Compile Include="AnnotatedSandwich.cs" />
-    <Compile Include="Resource\DynamicSandwich.Designer.cs">
-      <AutoGen>True</AutoGen>
-      <DesignTime>True</DesignTime>
-      <DependentUpon>DynamicSandwich.resx</DependentUpon>
-    </Compile>
-  </ItemGroup>
-  <ItemGroup>
-    <EmbeddedResource Include="AnnotatedSandwich.json">
-      <CopyToOutputDirectory>PreserveNewest</CopyToOutputDirectory>
-    </EmbeddedResource>
-    <Content Include="packages.config" />
-    <None Include="Web.Debug.config">
-      <DependentUpon>Web.config</DependentUpon>
-    </None>
-    <None Include="Web.Release.config">
-      <DependentUpon>Web.config</DependentUpon>
-    </None>
-  </ItemGroup>
-  <ItemGroup>
-    <ProjectReference Include="..\..\Library\Microsoft.Bot.Builder.csproj">
-      <Project>{cdfec7d6-847e-4c13-956b-0a960ae3eb60}</Project>
-      <Name>Microsoft.Bot.Builder</Name>
-    </ProjectReference>
-<<<<<<< HEAD
-    <ProjectReference Include="..\..\Library\Microsoft.Bot.Connector\Microsoft.Bot.Connector.csproj">
-      <Project>{df397efc-91db-4911-9971-c509926fc288}</Project>
-      <Name>Microsoft.Bot.Connector</Name>
-=======
-    <ProjectReference Include="..\..\Library\Microsoft.Bot.Builder.FormFlow.Json\Microsoft.Bot.Builder.FormFlow.Json.csproj">
-      <Project>{8674f271-4437-4178-b4e2-15f91b322e5d}</Project>
-      <Name>Microsoft.Bot.Builder.FormFlow.Json</Name>
->>>>>>> 407920a6
-    </ProjectReference>
-  </ItemGroup>
-  <ItemGroup />
-  <ItemGroup>
-    <EmbeddedResource Include="Resource\DynamicSandwich.en.resx" />
-    <EmbeddedResource Include="Resource\DynamicSandwich.fr.resx" />
-    <EmbeddedResource Include="Resource\DynamicSandwich.resx">
-      <Generator>PublicResXFileCodeGenerator</Generator>
-      <LastGenOutput>DynamicSandwich.Designer.cs</LastGenOutput>
-    </EmbeddedResource>
-    <EmbeddedResource Include="Resource\Microsoft.Bot.Sample.AnnotatedSandwichBot.SandwichOrder.en.resx" />
-    <EmbeddedResource Include="Resource\Microsoft.Bot.Sample.AnnotatedSandwichBot.SandwichOrder.fr.resx" />
-    <EmbeddedResource Include="Resource\Microsoft.Bot.Sample.AnnotatedSandwichBot.SandwichOrder.resx">
-      <SubType>Designer</SubType>
-    </EmbeddedResource>
-    <EmbeddedResource Include="Resource\Microsoft.Bot.Sample.JsonSandwichBot.SandwichOrder.en.resx" />
-    <EmbeddedResource Include="Resource\Microsoft.Bot.Sample.JsonSandwichBot.SandwichOrder.fr.resx" />
-    <EmbeddedResource Include="Resource\Microsoft.Bot.Sample.JsonSandwichBot.SandwichOrder.resx">
-      <SubType>Designer</SubType>
-    </EmbeddedResource>
-  </ItemGroup>
-  <ItemGroup>
-    <XliffResource Include="MultilingualResources\Microsoft.Bot.Sample.AnnotatedSandwichBot.en.xlf">
-      <SubType>Designer</SubType>
-    </XliffResource>
-    <XliffResource Include="MultilingualResources\Microsoft.Bot.Sample.AnnotatedSandwichBot.fr.xlf">
-      <SubType>Designer</SubType>
-    </XliffResource>
-  </ItemGroup>
-  <PropertyGroup>
-    <VisualStudioVersion Condition="'$(VisualStudioVersion)' == ''">10.0</VisualStudioVersion>
-    <VSToolsPath Condition="'$(VSToolsPath)' == ''">$(MSBuildExtensionsPath32)\Microsoft\VisualStudio\v$(VisualStudioVersion)</VSToolsPath>
-  </PropertyGroup>
-  <PropertyGroup>
-    <EnableMSDeployAppOffline>true</EnableMSDeployAppOffline>
-  </PropertyGroup>
-  <Import Project="$(MSBuildBinPath)\Microsoft.CSharp.targets" />
-  <Import Project="$(VSToolsPath)\WebApplications\Microsoft.WebApplication.targets" Condition="'$(VSToolsPath)' != ''" />
-  <Import Project="$(MSBuildExtensionsPath32)\Microsoft\VisualStudio\v10.0\WebApplications\Microsoft.WebApplication.targets" Condition="false" />
-  <ProjectExtensions>
-    <VisualStudio>
-      <FlavorProperties GUID="{349c5851-65df-11da-9384-00065b846f21}">
-        <WebProjectProperties>
-          <UseIIS>True</UseIIS>
-          <AutoAssignPort>True</AutoAssignPort>
-          <DevelopmentServerPort>3978</DevelopmentServerPort>
-          <DevelopmentServerVPath>/</DevelopmentServerVPath>
-          <IISUrl>http://localhost:3976/</IISUrl>
-          <NTLMAuthentication>False</NTLMAuthentication>
-          <UseCustomServer>False</UseCustomServer>
-          <CustomServerUrl>
-          </CustomServerUrl>
-          <SaveServerSettingsInUserFile>False</SaveServerSettingsInUserFile>
-        </WebProjectProperties>
-      </FlavorProperties>
-      <UserProperties AnnotatedSandwich_1json__JSONSchema="http://json-schema.org/draft-04/schema" />
-    </VisualStudio>
-  </ProjectExtensions>
-  <Import Project="$(MSBuildExtensionsPath)\Microsoft\Multilingual App Toolkit\Microsoft.Multilingual.ResxResources.targets" Label="MultilingualAppToolkit" Condition="Exists('$(MSBuildExtensionsPath)\Microsoft\Multilingual App Toolkit\Microsoft.Multilingual.ResxResources.targets')" />
-  <Target Name="MATPrerequisite" BeforeTargets="PrepareForBuild" Condition="!Exists('$(MSBuildExtensionsPath)\Microsoft\Multilingual App Toolkit\Microsoft.Multilingual.ResxResources.targets')" Label="MultilingualAppToolkit">
-    <Warning Text="$(MSBuildProjectFile) is Multilingual build enabled, but the Multilingual App Toolkit is unavailable during the build. If building with Visual Studio, please check to ensure that toolkit is properly installed." />
-  </Target>
-  <Import Project="..\..\packages\Microsoft.Bcl.Build.1.0.21\build\Microsoft.Bcl.Build.targets" Condition="Exists('..\..\packages\Microsoft.Bcl.Build.1.0.21\build\Microsoft.Bcl.Build.targets')" />
-  <Target Name="EnsureNuGetPackageBuildImports" BeforeTargets="PrepareForBuild">
-    <PropertyGroup>
-      <ErrorText>This project references NuGet package(s) that are missing on this computer. Use NuGet Package Restore to download them.  For more information, see http://go.microsoft.com/fwlink/?LinkID=322105. The missing file is {0}.</ErrorText>
-    </PropertyGroup>
-    <Error Condition="!Exists('..\..\packages\Microsoft.Bcl.Build.1.0.21\build\Microsoft.Bcl.Build.targets')" Text="$([System.String]::Format('$(ErrorText)', '..\..\packages\Microsoft.Bcl.Build.1.0.21\build\Microsoft.Bcl.Build.targets'))" />
-    <Error Condition="!Exists('..\..\packages\Microsoft.Net.Compilers.1.2.1\build\Microsoft.Net.Compilers.props')" Text="$([System.String]::Format('$(ErrorText)', '..\..\packages\Microsoft.Net.Compilers.1.2.1\build\Microsoft.Net.Compilers.props'))" />
-    <Error Condition="!Exists('..\..\packages\Microsoft.CodeDom.Providers.DotNetCompilerPlatform.1.0.1\build\Microsoft.CodeDom.Providers.DotNetCompilerPlatform.props')" Text="$([System.String]::Format('$(ErrorText)', '..\..\packages\Microsoft.CodeDom.Providers.DotNetCompilerPlatform.1.0.1\build\Microsoft.CodeDom.Providers.DotNetCompilerPlatform.props'))" />
-  </Target>
-  <!-- To modify your build process, add your task inside one of the targets below and uncomment it. 
-       Other similar extension points exist, see Microsoft.Common.targets.
-  <Target Name="BeforeBuild">
-  </Target>
-  <Target Name="AfterBuild">
-  </Target>
-  -->
+﻿<?xml version="1.0" encoding="utf-8"?>
+<Project ToolsVersion="12.0" DefaultTargets="Build" xmlns="http://schemas.microsoft.com/developer/msbuild/2003">
+  <Import Project="..\..\packages\Microsoft.CodeDom.Providers.DotNetCompilerPlatform.1.0.1\build\Microsoft.CodeDom.Providers.DotNetCompilerPlatform.props" Condition="Exists('..\..\packages\Microsoft.CodeDom.Providers.DotNetCompilerPlatform.1.0.1\build\Microsoft.CodeDom.Providers.DotNetCompilerPlatform.props')" />
+  <Import Project="..\..\packages\Microsoft.Net.Compilers.1.2.1\build\Microsoft.Net.Compilers.props" Condition="Exists('..\..\packages\Microsoft.Net.Compilers.1.2.1\build\Microsoft.Net.Compilers.props')" />
+  <Import Project="$(MSBuildExtensionsPath)\$(MSBuildToolsVersion)\Microsoft.Common.props" Condition="Exists('$(MSBuildExtensionsPath)\$(MSBuildToolsVersion)\Microsoft.Common.props')" />
+  <PropertyGroup>
+    <Configuration Condition=" '$(Configuration)' == '' ">Debug</Configuration>
+    <Platform Condition=" '$(Platform)' == '' ">AnyCPU</Platform>
+    <ProductVersion>
+    </ProductVersion>
+    <SchemaVersion>2.0</SchemaVersion>
+    <ProjectGuid>{2E4D097F-8E3D-4223-9B39-1B29EA5E5E75}</ProjectGuid>
+    <ProjectTypeGuids>{349c5851-65df-11da-9384-00065b846f21};{fae04ec0-301f-11d3-bf4b-00c04f79efbc}</ProjectTypeGuids>
+    <OutputType>Library</OutputType>
+    <AppDesignerFolder>Properties</AppDesignerFolder>
+    <RootNamespace>Microsoft.Bot.Sample.AnnotatedSandwichBot</RootNamespace>
+    <AssemblyName>Microsoft.Bot.Sample.AnnotatedSandwichBot</AssemblyName>
+    <TargetFrameworkVersion>v4.6</TargetFrameworkVersion>
+    <UseIISExpress>true</UseIISExpress>
+    <IISExpressSSLPort />
+    <IISExpressAnonymousAuthentication />
+    <IISExpressWindowsAuthentication />
+    <IISExpressUseClassicPipelineMode />
+    <UseGlobalApplicationHostFile />
+    <NuGetPackageImportStamp>
+    </NuGetPackageImportStamp>
+    <TargetFrameworkProfile />
+  </PropertyGroup>
+  <PropertyGroup Condition=" '$(Configuration)|$(Platform)' == 'Debug|AnyCPU' ">
+    <DebugSymbols>true</DebugSymbols>
+    <DebugType>full</DebugType>
+    <Optimize>false</Optimize>
+    <OutputPath>bin\</OutputPath>
+    <DefineConstants>DEBUG;TRACE</DefineConstants>
+    <ErrorReport>prompt</ErrorReport>
+    <WarningLevel>4</WarningLevel>
+    <NoWarn>CS1998</NoWarn>
+  </PropertyGroup>
+  <PropertyGroup Condition=" '$(Configuration)|$(Platform)' == 'Release|AnyCPU' ">
+    <DebugType>pdbonly</DebugType>
+    <Optimize>true</Optimize>
+    <OutputPath>bin\</OutputPath>
+    <DefineConstants>TRACE</DefineConstants>
+    <ErrorReport>prompt</ErrorReport>
+    <WarningLevel>4</WarningLevel>
+    <NoWarn>CS1998</NoWarn>
+  </PropertyGroup>
+  <PropertyGroup Label="MultilingualAppToolkit">
+    <MultilingualAppToolkitVersion>4.0</MultilingualAppToolkitVersion>
+    <MultilingualFallbackLanguage>en</MultilingualFallbackLanguage>
+  </PropertyGroup>
+  <ItemGroup>
+    <Reference Include="Microsoft.Azure.AppService, Version=0.2.0.0, Culture=neutral, PublicKeyToken=31bf3856ad364e35, processorArchitecture=MSIL">
+      <HintPath>..\..\packages\Microsoft.Azure.AppService.0.2.2-alpha\lib\portable-win+net45+wp8+wpa81+monotouch+monoandroid\Microsoft.Azure.AppService.dll</HintPath>
+      <Private>True</Private>
+    </Reference>
+    <Reference Include="Microsoft.CodeDom.Providers.DotNetCompilerPlatform, Version=1.0.0.0, Culture=neutral, PublicKeyToken=31bf3856ad364e35, processorArchitecture=MSIL">
+      <HintPath>..\..\packages\Microsoft.CodeDom.Providers.DotNetCompilerPlatform.1.0.1\lib\net45\Microsoft.CodeDom.Providers.DotNetCompilerPlatform.dll</HintPath>
+      <Private>True</Private>
+    </Reference>
+    <Reference Include="Microsoft.CSharp" />
+    <Reference Include="Microsoft.Diagnostics.Tracing.EventSource, Version=1.1.28.0, Culture=neutral, PublicKeyToken=b03f5f7f11d50a3a, processorArchitecture=MSIL">
+      <HintPath>..\..\packages\Microsoft.Diagnostics.Tracing.EventSource.Redist.1.1.28\lib\net46\Microsoft.Diagnostics.Tracing.EventSource.dll</HintPath>
+      <Private>True</Private>
+    </Reference>
+    <Reference Include="Microsoft.Rest.ClientRuntime, Version=1.0.0.0, Culture=neutral, PublicKeyToken=31bf3856ad364e35, processorArchitecture=MSIL">
+      <HintPath>..\..\packages\Microsoft.Rest.ClientRuntime.1.8.2\lib\net45\Microsoft.Rest.ClientRuntime.dll</HintPath>
+      <Private>True</Private>
+    </Reference>
+    <Reference Include="Microsoft.WindowsAzure.Configuration, Version=3.0.0.0, Culture=neutral, PublicKeyToken=31bf3856ad364e35, processorArchitecture=MSIL">
+      <HintPath>..\..\packages\Microsoft.WindowsAzure.ConfigurationManager.3.2.1\lib\net40\Microsoft.WindowsAzure.Configuration.dll</HintPath>
+      <Private>True</Private>
+    </Reference>
+    <Reference Include="Microsoft.WindowsAzure.Mobile, Version=2.0.0.0, Culture=neutral, PublicKeyToken=31bf3856ad364e35, processorArchitecture=MSIL">
+      <HintPath>..\..\packages\WindowsAzure.MobileServices.2.0.0-beta-3\lib\net45\Microsoft.WindowsAzure.Mobile.dll</HintPath>
+      <Private>True</Private>
+    </Reference>
+    <Reference Include="Microsoft.WindowsAzure.Mobile.Ext, Version=2.0.0.0, Culture=neutral, PublicKeyToken=31bf3856ad364e35, processorArchitecture=MSIL">
+      <HintPath>..\..\packages\WindowsAzure.MobileServices.2.0.0-beta-3\lib\net45\Microsoft.WindowsAzure.Mobile.Ext.dll</HintPath>
+      <Private>True</Private>
+    </Reference>
+    <Reference Include="Newtonsoft.Json, Version=8.0.0.0, Culture=neutral, PublicKeyToken=30ad4fe6b2a6aeed, processorArchitecture=MSIL">
+      <HintPath>..\..\packages\Newtonsoft.Json.8.0.3\lib\net45\Newtonsoft.Json.dll</HintPath>
+      <Private>True</Private>
+    </Reference>
+    <Reference Include="System.Data.DataSetExtensions" />
+    <Reference Include="System.Net" />
+    <Reference Include="System.Net.Http" />
+    <Reference Include="System.Net.Http.Extensions, Version=2.2.29.0, Culture=neutral, PublicKeyToken=b03f5f7f11d50a3a, processorArchitecture=MSIL">
+      <HintPath>..\..\packages\Microsoft.Net.Http.2.2.29\lib\net45\System.Net.Http.Extensions.dll</HintPath>
+      <Private>True</Private>
+    </Reference>
+    <Reference Include="System.Net.Http.Formatting, Version=5.2.3.0, Culture=neutral, PublicKeyToken=31bf3856ad364e35, processorArchitecture=MSIL">
+      <HintPath>..\..\packages\Microsoft.AspNet.WebApi.Client.5.2.3\lib\net45\System.Net.Http.Formatting.dll</HintPath>
+      <Private>True</Private>
+    </Reference>
+    <Reference Include="System.Net.Http.Primitives, Version=4.2.29.0, Culture=neutral, PublicKeyToken=b03f5f7f11d50a3a, processorArchitecture=MSIL">
+      <HintPath>..\..\packages\Microsoft.Net.Http.2.2.29\lib\net45\System.Net.Http.Primitives.dll</HintPath>
+      <Private>True</Private>
+    </Reference>
+    <Reference Include="System.Net.Http.WebRequest" />
+    <Reference Include="System.Runtime.Serialization" />
+    <Reference Include="System.Web.DynamicData" />
+    <Reference Include="System.Web.Entity" />
+    <Reference Include="System.Web.ApplicationServices" />
+    <Reference Include="System.ComponentModel.DataAnnotations" />
+    <Reference Include="System" />
+    <Reference Include="System.Data" />
+    <Reference Include="System.Web.Extensions" />
+    <Reference Include="System.Drawing" />
+    <Reference Include="System.Web" />
+    <Reference Include="System.Web.Http, Version=5.2.3.0, Culture=neutral, PublicKeyToken=31bf3856ad364e35, processorArchitecture=MSIL">
+      <HintPath>..\..\packages\Microsoft.AspNet.WebApi.Core.5.2.3\lib\net45\System.Web.Http.dll</HintPath>
+      <Private>True</Private>
+    </Reference>
+    <Reference Include="System.Web.Http.WebHost, Version=5.2.3.0, Culture=neutral, PublicKeyToken=31bf3856ad364e35, processorArchitecture=MSIL">
+      <HintPath>..\..\packages\Microsoft.AspNet.WebApi.WebHost.5.2.3\lib\net45\System.Web.Http.WebHost.dll</HintPath>
+      <Private>True</Private>
+    </Reference>
+    <Reference Include="System.Xml" />
+    <Reference Include="System.Configuration" />
+    <Reference Include="System.Web.Services" />
+    <Reference Include="System.EnterpriseServices" />
+    <Reference Include="System.Xml.Linq" />
+  </ItemGroup>
+  <ItemGroup>
+    <Content Include="default.htm" />
+    <Content Include="Global.asax" />
+    <Content Include="Web.config">
+      <SubType>Designer</SubType>
+    </Content>
+  </ItemGroup>
+  <ItemGroup>
+    <Compile Include="App_Start\WebApiConfig.cs" />
+    <Compile Include="Controllers\MessagesController.cs" />
+    <Compile Include="Global.asax.cs">
+      <DependentUpon>Global.asax</DependentUpon>
+    </Compile>
+    <Compile Include="Properties\AssemblyInfo.cs" />
+    <Compile Include="AnnotatedSandwich.cs" />
+    <Compile Include="Resource\DynamicSandwich.Designer.cs">
+      <AutoGen>True</AutoGen>
+      <DesignTime>True</DesignTime>
+      <DependentUpon>DynamicSandwich.resx</DependentUpon>
+    </Compile>
+  </ItemGroup>
+  <ItemGroup>
+    <EmbeddedResource Include="AnnotatedSandwich.json">
+      <CopyToOutputDirectory>PreserveNewest</CopyToOutputDirectory>
+    </EmbeddedResource>
+    <Content Include="packages.config" />
+    <None Include="Web.Debug.config">
+      <DependentUpon>Web.config</DependentUpon>
+    </None>
+    <None Include="Web.Release.config">
+      <DependentUpon>Web.config</DependentUpon>
+    </None>
+  </ItemGroup>
+  <ItemGroup>
+    <ProjectReference Include="..\..\Library\Microsoft.Bot.Builder.csproj">
+      <Project>{cdfec7d6-847e-4c13-956b-0a960ae3eb60}</Project>
+      <Name>Microsoft.Bot.Builder</Name>
+    </ProjectReference>
+    <ProjectReference Include="..\..\Library\Microsoft.Bot.Connector\Microsoft.Bot.Connector.csproj">
+      <Project>{df397efc-91db-4911-9971-c509926fc288}</Project>
+      <Name>Microsoft.Bot.Connector</Name>
+    </ProjectReference>
+    <ProjectReference Include="..\..\Library\Microsoft.Bot.Builder.FormFlow.Json\Microsoft.Bot.Builder.FormFlow.Json.csproj">
+      <Project>{8674f271-4437-4178-b4e2-15f91b322e5d}</Project>
+      <Name>Microsoft.Bot.Builder.FormFlow.Json</Name>
+    </ProjectReference>
+  </ItemGroup>
+  <ItemGroup />
+  <ItemGroup>
+    <EmbeddedResource Include="Resource\DynamicSandwich.en.resx" />
+    <EmbeddedResource Include="Resource\DynamicSandwich.fr.resx" />
+    <EmbeddedResource Include="Resource\DynamicSandwich.resx">
+      <Generator>PublicResXFileCodeGenerator</Generator>
+      <LastGenOutput>DynamicSandwich.Designer.cs</LastGenOutput>
+    </EmbeddedResource>
+    <EmbeddedResource Include="Resource\Microsoft.Bot.Sample.AnnotatedSandwichBot.SandwichOrder.en.resx" />
+    <EmbeddedResource Include="Resource\Microsoft.Bot.Sample.AnnotatedSandwichBot.SandwichOrder.fr.resx" />
+    <EmbeddedResource Include="Resource\Microsoft.Bot.Sample.AnnotatedSandwichBot.SandwichOrder.resx">
+      <SubType>Designer</SubType>
+    </EmbeddedResource>
+    <EmbeddedResource Include="Resource\Microsoft.Bot.Sample.JsonSandwichBot.SandwichOrder.en.resx" />
+    <EmbeddedResource Include="Resource\Microsoft.Bot.Sample.JsonSandwichBot.SandwichOrder.fr.resx" />
+    <EmbeddedResource Include="Resource\Microsoft.Bot.Sample.JsonSandwichBot.SandwichOrder.resx">
+      <SubType>Designer</SubType>
+    </EmbeddedResource>
+  </ItemGroup>
+  <ItemGroup>
+    <XliffResource Include="MultilingualResources\Microsoft.Bot.Sample.AnnotatedSandwichBot.en.xlf">
+      <SubType>Designer</SubType>
+    </XliffResource>
+    <XliffResource Include="MultilingualResources\Microsoft.Bot.Sample.AnnotatedSandwichBot.fr.xlf">
+      <SubType>Designer</SubType>
+    </XliffResource>
+  </ItemGroup>
+  <PropertyGroup>
+    <VisualStudioVersion Condition="'$(VisualStudioVersion)' == ''">10.0</VisualStudioVersion>
+    <VSToolsPath Condition="'$(VSToolsPath)' == ''">$(MSBuildExtensionsPath32)\Microsoft\VisualStudio\v$(VisualStudioVersion)</VSToolsPath>
+  </PropertyGroup>
+  <PropertyGroup>
+    <EnableMSDeployAppOffline>true</EnableMSDeployAppOffline>
+  </PropertyGroup>
+  <Import Project="$(MSBuildBinPath)\Microsoft.CSharp.targets" />
+  <Import Project="$(VSToolsPath)\WebApplications\Microsoft.WebApplication.targets" Condition="'$(VSToolsPath)' != ''" />
+  <Import Project="$(MSBuildExtensionsPath32)\Microsoft\VisualStudio\v10.0\WebApplications\Microsoft.WebApplication.targets" Condition="false" />
+  <ProjectExtensions>
+    <VisualStudio>
+      <FlavorProperties GUID="{349c5851-65df-11da-9384-00065b846f21}">
+        <WebProjectProperties>
+          <UseIIS>True</UseIIS>
+          <AutoAssignPort>True</AutoAssignPort>
+          <DevelopmentServerPort>3978</DevelopmentServerPort>
+          <DevelopmentServerVPath>/</DevelopmentServerVPath>
+          <IISUrl>http://localhost:3976/</IISUrl>
+          <NTLMAuthentication>False</NTLMAuthentication>
+          <UseCustomServer>False</UseCustomServer>
+          <CustomServerUrl>
+          </CustomServerUrl>
+          <SaveServerSettingsInUserFile>False</SaveServerSettingsInUserFile>
+        </WebProjectProperties>
+      </FlavorProperties>
+      <UserProperties AnnotatedSandwich_1json__JSONSchema="http://json-schema.org/draft-04/schema" />
+    </VisualStudio>
+  </ProjectExtensions>
+  <Import Project="$(MSBuildExtensionsPath)\Microsoft\Multilingual App Toolkit\Microsoft.Multilingual.ResxResources.targets" Label="MultilingualAppToolkit" Condition="Exists('$(MSBuildExtensionsPath)\Microsoft\Multilingual App Toolkit\Microsoft.Multilingual.ResxResources.targets')" />
+  <Target Name="MATPrerequisite" BeforeTargets="PrepareForBuild" Condition="!Exists('$(MSBuildExtensionsPath)\Microsoft\Multilingual App Toolkit\Microsoft.Multilingual.ResxResources.targets')" Label="MultilingualAppToolkit">
+    <Warning Text="$(MSBuildProjectFile) is Multilingual build enabled, but the Multilingual App Toolkit is unavailable during the build. If building with Visual Studio, please check to ensure that toolkit is properly installed." />
+  </Target>
+  <Import Project="..\..\packages\Microsoft.Bcl.Build.1.0.21\build\Microsoft.Bcl.Build.targets" Condition="Exists('..\..\packages\Microsoft.Bcl.Build.1.0.21\build\Microsoft.Bcl.Build.targets')" />
+  <Target Name="EnsureNuGetPackageBuildImports" BeforeTargets="PrepareForBuild">
+    <PropertyGroup>
+      <ErrorText>This project references NuGet package(s) that are missing on this computer. Use NuGet Package Restore to download them.  For more information, see http://go.microsoft.com/fwlink/?LinkID=322105. The missing file is {0}.</ErrorText>
+    </PropertyGroup>
+    <Error Condition="!Exists('..\..\packages\Microsoft.Bcl.Build.1.0.21\build\Microsoft.Bcl.Build.targets')" Text="$([System.String]::Format('$(ErrorText)', '..\..\packages\Microsoft.Bcl.Build.1.0.21\build\Microsoft.Bcl.Build.targets'))" />
+    <Error Condition="!Exists('..\..\packages\Microsoft.Net.Compilers.1.2.1\build\Microsoft.Net.Compilers.props')" Text="$([System.String]::Format('$(ErrorText)', '..\..\packages\Microsoft.Net.Compilers.1.2.1\build\Microsoft.Net.Compilers.props'))" />
+    <Error Condition="!Exists('..\..\packages\Microsoft.CodeDom.Providers.DotNetCompilerPlatform.1.0.1\build\Microsoft.CodeDom.Providers.DotNetCompilerPlatform.props')" Text="$([System.String]::Format('$(ErrorText)', '..\..\packages\Microsoft.CodeDom.Providers.DotNetCompilerPlatform.1.0.1\build\Microsoft.CodeDom.Providers.DotNetCompilerPlatform.props'))" />
+  </Target>
+  <!-- To modify your build process, add your task inside one of the targets below and uncomment it. 
+       Other similar extension points exist, see Microsoft.Common.targets.
+  <Target Name="BeforeBuild">
+  </Target>
+  <Target Name="AfterBuild">
+  </Target>
+  -->
 </Project>